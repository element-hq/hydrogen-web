--- conflicted
+++ resolved
@@ -112,12 +112,7 @@
         return this._items.length;
     }
 
-<<<<<<< HEAD
-    // eslint-disable-next-line @typescript-eslint/explicit-function-return-type
-    [Symbol.iterator]() {
-=======
     [Symbol.iterator](): Iterator<T> {
->>>>>>> aa96998c
         return new Iterator(this);
     }
 }
@@ -133,26 +128,9 @@
         this._current = null;
     }
 
-<<<<<<< HEAD
-    // eslint-disable-next-line @typescript-eslint/explicit-function-return-type
-    next() {
-        if (this._sortedArray) {
-            if (this._current) {
-                this._current = this._sortedArray._getNext(this._current);
-            } else {
-                this._current = this._sortedArray.get(0);
-            }
-            if (this._current) {
-                return {value: this._current};
-            } else {
-                // cause done below
-                this._sortedArray = null;
-            }
-=======
     next(): IteratorResult<T> {
         if (this._consumed) {
             return {value: undefined, done: true};
->>>>>>> aa96998c
         }
         this._current = this._current? this._sortedArray._getNext(this._current): this._sortedArray.get(0);
         if (!this._current) {
