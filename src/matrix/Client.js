--- conflicted
+++ resolved
@@ -56,11 +56,7 @@
 );
 
 export class Client {
-<<<<<<< HEAD
-    constructor(platform, options) {
-=======
-    constructor(platform, features = new FeatureSet(0)) {
->>>>>>> 8c74e54f
+    constructor(platform, features = new FeatureSet(0), options = {}) {
         this._platform = platform;
         this._sessionStartedByReconnector = false;
         this._status = new ObservableValue(LoadStatus.NotLoading);
@@ -75,11 +71,8 @@
         this._olmPromise = platform.loadOlm();
         this._workerPromise = platform.loadOlmWorker();
         this._accountSetup = undefined;
-<<<<<<< HEAD
         this._deviceName = options?.deviceName || "Hydrogen";
-=======
         this._features = features;
->>>>>>> 8c74e54f
     }
 
     createNewSessionId() {
@@ -167,11 +160,7 @@
     async startRegistration(homeserver, username, password, initialDeviceDisplayName, flowSelector) {
         const request = this._platform.request;
         const hsApi = new HomeServerApi({homeserver, request});
-<<<<<<< HEAD
-        const registration = new Registration(hsApi, {
-=======
         const registration = new Registration(homeserver, hsApi, {
->>>>>>> 8c74e54f
             username,
             password,
             initialDeviceDisplayName,
@@ -200,23 +189,19 @@
         this._resetStatus();
         await this._platform.logger.run("login", async log => {
             this._status.set(LoadStatus.Login);
+            const clock = this._platform.clock;
             let sessionInfo;
             try {
                 const request = this._platform.request;
                 const hsApi = new HomeServerApi({homeserver: loginMethod.homeserver, request});
-<<<<<<< HEAD
                 const loginData = await loginMethod.login(hsApi, this._deviceName, log);
                 const sessionId = this.createNewSessionId();
-=======
-                const loginData = await loginMethod.login(hsApi, "Hydrogen", log);
->>>>>>> 8c74e54f
                 sessionInfo = {
                     deviceId: loginData.device_id,
                     userId: loginData.user_id,
                     homeserver: loginMethod.homeserver,
                     accessToken: loginData.access_token,
                 };
-<<<<<<< HEAD
 
                 if (loginData.refresh_token) {
                     sessionInfo.refreshToken = loginData.refresh_token;
@@ -233,8 +218,6 @@
                 }
 
                 log.set("id", sessionId);
-=======
->>>>>>> 8c74e54f
             } catch (err) {
                 this._error = err;
                 if (err.name === "HomeServerError") {
@@ -253,31 +236,7 @@
                 }
                 return;
             }
-<<<<<<< HEAD
-            let dehydratedDevice;
-            if (inspectAccountSetup) {
-                dehydratedDevice = await this._inspectAccountAfterLogin(sessionInfo, log);
-                if (dehydratedDevice) {
-                    sessionInfo.deviceId = dehydratedDevice.deviceId;
-                }
-            }
-            await this._platform.sessionInfoStorage.add(sessionInfo);
-            // loading the session can only lead to
-            // LoadStatus.Error in case of an error,
-            // so separate try/catch
-            try {
-                await this._loadSessionInfo(sessionInfo, dehydratedDevice, log);
-                log.set("status", this._status.get());
-            } catch (err) {
-                log.catch(err);
-                // free olm Account that might be contained
-                dehydratedDevice?.dispose();
-                this._error = err;
-                this._status.set(LoadStatus.Error);
-            }
-=======
             await this._createSessionAfterAuth(sessionInfo, inspectAccountSetup, log);
->>>>>>> 8c74e54f
         });
     }
 
