/*
Copyright 2020 Bruno Windels <bruno@windels.cloud>
Copyright 2020 The Matrix.org Foundation C.I.C.

Licensed under the Apache License, Version 2.0 (the "License");
you may not use this file except in compliance with the License.
You may obtain a copy of the License at

    http://www.apache.org/licenses/LICENSE-2.0

Unless required by applicable law or agreed to in writing, software
distributed under the License is distributed on an "AS IS" BASIS,
WITHOUT WARRANTIES OR CONDITIONS OF ANY KIND, either express or implied.
See the License for the specific language governing permissions and
limitations under the License.
*/

import {encodeQueryParams, encodeBody} from "./common";
import {HomeServerRequest} from "./HomeServerRequest";
import type {IHomeServerRequest} from "./HomeServerRequest";
import type {Reconnector} from "./Reconnector";
import type {EncodedBody} from "./common";
import type {RequestFunction} from "../../platform/types/types";
import type {ILogItem} from "../../logging/types";

type RequestMethod = "POST" | "GET" | "PUT";

const CS_R0_PREFIX = "/_matrix/client/r0";
const CS_V3_PREFIX = "/_matrix/client/v3";
const DEHYDRATION_PREFIX = "/_matrix/client/unstable/org.matrix.msc2697.v2";

type Options = {
    homeserver: string;
    accessToken: BaseObservableValue<string>;
    request: RequestFunction;
    reconnector: Reconnector;
};

type BaseRequestOptions = {
    log?: ILogItem;
    allowedStatusCodes?: number[];
    uploadProgress?: (loadedBytes: number) => void;
    timeout?: number;
    prefix?: string;
    accessTokenOverride?: string;
};

export class HomeServerApi {
    private readonly _homeserver: string;
    private readonly _accessToken: BaseObservableValue<string>;
    private readonly _requestFn: RequestFunction;
    private readonly _reconnector: Reconnector;

    constructor({homeserver, accessToken, request, reconnector}: Options) {
        // store these both in a closure somehow so it's harder to get at in case of XSS?
        // one could change the homeserver as well so the token gets sent there, so both must be protected from read/write
        this._homeserver = homeserver;
        this._accessToken = accessToken;
        this._requestFn = request;
        this._reconnector = reconnector;
    }

    private _url(csPath: string, prefix: string = CS_R0_PREFIX): string {
        return this._homeserver + prefix + csPath;
    }

    private _baseRequest(method: RequestMethod, url: string, queryParams?: Record<string, any>, body?: Record<string, any>, options?: BaseRequestOptions, accessTokenSource?: BaseObservableValue<string>): IHomeServerRequest {
        const queryString = encodeQueryParams(queryParams);
        url = `${url}?${queryString}`;
        let encodedBody: EncodedBody["body"];
        const headers: Map<string, string | number> = new Map();

        let accessToken: string | null = null;
        if (options?.accessTokenOverride) {
            accessToken = options.accessTokenOverride;
        } else if (accessTokenSource) {
            accessToken = accessTokenSource.get();
        }

        if (accessToken) {
            headers.set("Authorization", `Bearer ${accessToken}`);
        }
        headers.set("Accept", "application/json");
        if (body) {
            const encoded = encodeBody(body);
            headers.set("Content-Type", encoded.mimeType);
            encodedBody = encoded.body;
        }

        const requestResult = this._requestFn(url, {
            method,
            headers,
            body: encodedBody,
            timeout: options?.timeout,
            uploadProgress: options?.uploadProgress,
            format: "json",  // response format
            cache: method !== "GET",
        });

        const hsRequest = new HomeServerRequest(method, url, requestResult, options);
        
        if (this._reconnector) {
            hsRequest.response().catch(err => {
                // Some endpoints such as /sync legitimately time-out
                // (which is also reported as a ConnectionError) and will re-attempt,
                // but spinning up the reconnector in this case is ok,
                // as all code ran on session and sync start should be reentrant
                if (err.name === "ConnectionError") {
                    this._reconnector.onRequestFailed(this);
                }
            });
        }

        return hsRequest;
    }

    private _unauthedRequest(method: RequestMethod, url: string, queryParams?: Record<string, any>, body?: Record<string, any>, options?: BaseRequestOptions): IHomeServerRequest {
        return this._baseRequest(method, url, queryParams, body, options);
    }

    private _authedRequest(method: RequestMethod, url: string, queryParams?: Record<string, any>, body?: Record<string, any>, options?: BaseRequestOptions): IHomeServerRequest {
        return this._baseRequest(method, url, queryParams, body, options, this._accessToken);
    }

    private _post(csPath: string, queryParams: Record<string, any>, body: Record<string, any>, options?: BaseRequestOptions): IHomeServerRequest {
        return this._authedRequest("POST", this._url(csPath, options?.prefix || CS_R0_PREFIX), queryParams, body, options);
    }

    private _put(csPath: string, queryParams: Record<string, any>, body?: Record<string, any>, options?: BaseRequestOptions): IHomeServerRequest {
        return this._authedRequest("PUT", this._url(csPath, options?.prefix || CS_R0_PREFIX), queryParams, body, options);
    }

    private _get(csPath: string, queryParams?: Record<string, any>, body?: Record<string, any>, options?: BaseRequestOptions): IHomeServerRequest {
        return this._authedRequest("GET", this._url(csPath, options?.prefix || CS_R0_PREFIX), queryParams, body, options);
    }

    sync(since: string, filter: string, timeout: number, options?: BaseRequestOptions): IHomeServerRequest {
        return this._get("/sync", {since, timeout, filter}, undefined, options);
    }

    context(roomId: string, eventId: string, limit: number, filter: string): IHomeServerRequest {
        return this._get(`/rooms/${encodeURIComponent(roomId)}/context/${encodeURIComponent(eventId)}`, {filter, limit});
    }

    // params is from, dir and optionally to, limit, filter.
    messages(roomId: string, params: Record<string, any>, options?: BaseRequestOptions): IHomeServerRequest {
        return this._get(`/rooms/${encodeURIComponent(roomId)}/messages`, params, undefined, options);
    }

    // params is at, membership and not_membership
    members(roomId: string, params: Record<string, any>, options?: BaseRequestOptions): IHomeServerRequest {
        return this._get(`/rooms/${encodeURIComponent(roomId)}/members`, params, undefined, options);
    }

    send(roomId: string, eventType: string, txnId: string, content: Record<string, any>, options?: BaseRequestOptions): IHomeServerRequest {
        return this._put(`/rooms/${encodeURIComponent(roomId)}/send/${encodeURIComponent(eventType)}/${encodeURIComponent(txnId)}`, {}, content, options);
    }

    redact(roomId: string, eventId: string, txnId: string, content: Record<string, any>, options?: BaseRequestOptions): IHomeServerRequest {
        return this._put(`/rooms/${encodeURIComponent(roomId)}/redact/${encodeURIComponent(eventId)}/${encodeURIComponent(txnId)}`, {}, content, options);
    }

    receipt(roomId: string, receiptType: string, eventId: string, options?: BaseRequestOptions): IHomeServerRequest {
        return this._post(`/rooms/${encodeURIComponent(roomId)}/receipt/${encodeURIComponent(receiptType)}/${encodeURIComponent(eventId)}`,
            {}, {}, options);
    }

    state(roomId: string, eventType: string, stateKey: string, options?: BaseRequestOptions): IHomeServerRequest {
        return this._get(`/rooms/${encodeURIComponent(roomId)}/state/${encodeURIComponent(eventType)}/${encodeURIComponent(stateKey)}`, {}, undefined, options);
    }
    
    sendState(roomId: string, eventType: string, stateKey: string, content: Record<string, any>, options?: BaseRequestOptions): IHomeServerRequest {
        return this._put(`/rooms/${encodeURIComponent(roomId)}/state/${encodeURIComponent(eventType)}/${encodeURIComponent(stateKey)}`, {}, content, options);
    }

    getLoginFlows(): IHomeServerRequest {
        return this._unauthedRequest("GET", this._url("/login"));
    }

    register(username: string | null, password: string, initialDeviceDisplayName: string, auth?: Record<string, any>, inhibitLogin: boolean = true , options: BaseRequestOptions = {}): IHomeServerRequest {
        options.allowedStatusCodes = [401];
        const body: any = {
            auth,
            password,
            initial_device_displayname: initialDeviceDisplayName,
            inhibit_login: inhibitLogin,
        };
        if (username) {
            // username is optional for registration
            body.username = username;
        }
        return this._unauthedRequest( "POST", this._url("/register", CS_V3_PREFIX), undefined, body, options);
    }

    passwordLogin(username: string, password: string, initialDeviceDisplayName: string, options?: BaseRequestOptions): IHomeServerRequest {
        return this._unauthedRequest("POST", this._url("/login"), undefined, {
          "type": "m.login.password",
          "identifier": {
            "type": "m.id.user",
            "user": username
          },
          "password": password,
          "initial_device_display_name": initialDeviceDisplayName
        }, options);
    }

    tokenLogin(loginToken: string, txnId: string, initialDeviceDisplayName: string, options?: BaseRequestOptions): IHomeServerRequest {
        return this._unauthedRequest("POST", this._url("/login"), undefined, {
          "type": "m.login.token",
          "identifier": {
            "type": "m.id.user",
          },
          "token": loginToken,
          "txn_id": txnId,
          "initial_device_display_name": initialDeviceDisplayName
        }, options);
    }

    createFilter(userId: string, filter: Record<string, any>, options?: BaseRequestOptions): IHomeServerRequest {
        return this._post(`/user/${encodeURIComponent(userId)}/filter`, {}, filter, options);
    }

    versions(options?: BaseRequestOptions): IHomeServerRequest {
        return this._unauthedRequest("GET", `${this._homeserver}/_matrix/client/versions`, undefined, undefined, options);
    }

    uploadKeys(dehydratedDeviceId: string, payload: Record<string, any>, options?: BaseRequestOptions): IHomeServerRequest {
        let path = "/keys/upload";
        if (dehydratedDeviceId) {
            path = path + `/${encodeURIComponent(dehydratedDeviceId)}`;
        }
        return this._post(path, {}, payload, options);
    }

    queryKeys(queryRequest: Record<string, any>, options?: BaseRequestOptions): IHomeServerRequest {
        return this._post("/keys/query", {}, queryRequest, options);
    }

    claimKeys(payload: Record<string, any>, options?: BaseRequestOptions): IHomeServerRequest {
        return this._post("/keys/claim", {}, payload, options);
    }

    sendToDevice(type: string, payload: Record<string, any>, txnId: string, options?: BaseRequestOptions): IHomeServerRequest {
        return this._put(`/sendToDevice/${encodeURIComponent(type)}/${encodeURIComponent(txnId)}`, {}, payload, options);
    }
    
    roomKeysVersion(version?: string, options?: BaseRequestOptions): IHomeServerRequest {
        let versionPart = "";
        if (version) {
            versionPart = `/${encodeURIComponent(version)}`;
        }
        return this._get(`/room_keys/version${versionPart}`, undefined, undefined, options);
    }

    roomKeyForRoomAndSession(version: string, roomId: string, sessionId: string, options?: BaseRequestOptions): IHomeServerRequest {
        return this._get(`/room_keys/keys/${encodeURIComponent(roomId)}/${encodeURIComponent(sessionId)}`, {version}, undefined, options);
    }

    uploadRoomKeysToBackup(version: string, payload: Record<string, any>, options?: BaseRequestOptions): IHomeServerRequest {
        return this._put(`/room_keys/keys`, {version}, payload, options);
    }

    uploadAttachment(blob: Blob, filename: string, options?: BaseRequestOptions): IHomeServerRequest {
        return this._authedRequest("POST", `${this._homeserver}/_matrix/media/r0/upload`, {filename}, blob, options);
    }

    setPusher(pusher: Record<string, any>, options?: BaseRequestOptions): IHomeServerRequest {
        return this._post("/pushers/set", {}, pusher, options);
    }

    getPushers(options?: BaseRequestOptions): IHomeServerRequest {
        return this._get("/pushers", undefined, undefined, options);
    }

    join(roomId: string, options?: BaseRequestOptions): IHomeServerRequest {
        return this._post(`/rooms/${encodeURIComponent(roomId)}/join`, {}, {}, options);
    }

    joinIdOrAlias(roomIdOrAlias: string, options?: BaseRequestOptions): IHomeServerRequest {
        return this._post(`/join/${encodeURIComponent(roomIdOrAlias)}`, {}, {}, options);
    }

    invite(roomId: string, userId: string, options?: BaseRequestOptions): IHomeServerRequest {
        return this._post(`/rooms/${encodeURIComponent(roomId)}/invite`, {}, {
            user_id: userId
        }, options);
    }

    leave(roomId: string, options?: BaseRequestOptions): IHomeServerRequest {
        return this._post(`/rooms/${encodeURIComponent(roomId)}/leave`, {}, {}, options);
    }

    forget(roomId: string, options?: BaseRequestOptions): IHomeServerRequest {
        return this._post(`/rooms/${encodeURIComponent(roomId)}/forget`, {}, {}, options);
    }

    kick(roomId: string, userId: string, reason?: string, options?: BaseRequestOptions): IHomeServerRequest {
        return this._post(`/rooms/${encodeURIComponent(roomId)}/kick`, {}, {
            user_id: userId,
            reason: reason,
        }, options);
    }

    ban(roomId: string, userId: string, reason?: string, options?: BaseRequestOptions): IHomeServerRequest {
        return this._post(`/rooms/${encodeURIComponent(roomId)}/ban`, {}, {
            user_id: userId,
            reason: reason,
        }, options);
    }

    unban(roomId: string, userId: string, reason?: string, options?: BaseRequestOptions): IHomeServerRequest {
        return this._post(`/rooms/${encodeURIComponent(roomId)}/unban`, {}, {
            user_id: userId,
            reason: reason,
        }, options);
    }

    logout(options?: BaseRequestOptions): IHomeServerRequest {
        return this._post(`/logout`, {}, {}, options);
    }

    whoami(options?: BaseRequestOptions): IHomeServerRequest {
        return this._get(`/account/whoami`, undefined, undefined, options);
    }

    getDehydratedDevice(options: BaseRequestOptions = {}): IHomeServerRequest {
        options.prefix = DEHYDRATION_PREFIX;
        return this._get(`/dehydrated_device`, undefined, undefined, options);
    }

    createDehydratedDevice(payload: Record<string, any>, options: BaseRequestOptions = {}): IHomeServerRequest {
        options.prefix = DEHYDRATION_PREFIX;
        return this._put(`/dehydrated_device`, {}, payload, options);
    }

    claimDehydratedDevice(deviceId: string, options: BaseRequestOptions = {}): IHomeServerRequest {
        options.prefix = DEHYDRATION_PREFIX;
        return this._post(`/dehydrated_device/claim`, {}, {device_id: deviceId}, options);
    }

    searchProfile(searchTerm: string, limit?: number, options?: BaseRequestOptions): IHomeServerRequest {
        return this._post(`/user_directory/search`, {}, {
            limit: limit ?? 10,
            search_term: searchTerm,
        }, options);
    }

    profile(userId: string, options?: BaseRequestOptions): IHomeServerRequest {
        return this._get(`/profile/${encodeURIComponent(userId)}`);
    }

    setProfileDisplayName(userId, displayName, options?: BaseRequestOptions): IHomeServerRequest {
        return this._put(`/profile/${encodeURIComponent(userId)}/displayname`, {}, { displayname: displayName }, options);
    }

    setProfileAvatarUrl(userId, avatarUrl, options?: BaseRequestOptions): IHomeServerRequest {
        return this._put(`/profile/${encodeURIComponent(userId)}/avatar_url`, {}, { avatar_url: avatarUrl }, options);
    }

    createRoom(payload: Record<string, any>, options?: BaseRequestOptions): IHomeServerRequest {
        return this._post(`/createRoom`, {}, payload, options);
    }

<<<<<<< HEAD
=======
    accountData(ownUserId: string, type: string, options?: BaseRequestOptions): IHomeServerRequest {
        return this._get(
            `/user/${encodeURIComponent(ownUserId)}/account_data/${encodeURIComponent(type)}`,
            undefined,
            undefined,
            options,
        );
    }
    
>>>>>>> 0205fcca
    setAccountData(ownUserId: string, type: string, content: Record<string, any>, options?: BaseRequestOptions): IHomeServerRequest {
        return this._put(`/user/${encodeURIComponent(ownUserId)}/account_data/${encodeURIComponent(type)}`, {}, content, options);
    }

    getTurnServer(options?: BaseRequestOptions): IHomeServerRequest {
        return this._get(`/voip/turnServer`, undefined, undefined, options);
    }
}

import {Request as MockRequest} from "../../mocks/Request.js";
import {BaseObservableValue} from "../../observable/value/BaseObservableValue";

export function tests() {
    return {
        "superficial happy path for GET": async assert => {
            // @ts-ignore
            const hsApi = new HomeServerApi({
                request: () => new MockRequest().respond(200, 42),
                homeserver: "https://hs.tld",
            });
            // @ts-ignore
            const result = await hsApi._get("foo").response();
            assert.strictEqual(result, 42);
        }
    }
}<|MERGE_RESOLUTION|>--- conflicted
+++ resolved
@@ -361,8 +361,6 @@
         return this._post(`/createRoom`, {}, payload, options);
     }
 
-<<<<<<< HEAD
-=======
     accountData(ownUserId: string, type: string, options?: BaseRequestOptions): IHomeServerRequest {
         return this._get(
             `/user/${encodeURIComponent(ownUserId)}/account_data/${encodeURIComponent(type)}`,
@@ -372,7 +370,6 @@
         );
     }
     
->>>>>>> 0205fcca
     setAccountData(ownUserId: string, type: string, content: Record<string, any>, options?: BaseRequestOptions): IHomeServerRequest {
         return this._put(`/user/${encodeURIComponent(ownUserId)}/account_data/${encodeURIComponent(type)}`, {}, content, options);
     }
