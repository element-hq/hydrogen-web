/*
Copyright 2020 Bruno Windels <bruno@windels.cloud>

Licensed under the Apache License, Version 2.0 (the "License");
you may not use this file except in compliance with the License.
You may obtain a copy of the License at

    http://www.apache.org/licenses/LICENSE-2.0

Unless required by applicable law or agreed to in writing, software
distributed under the License is distributed on an "AS IS" BASIS,
WITHOUT WARRANTIES OR CONDITIONS OF ANY KIND, either express or implied.
See the License for the specific language governing permissions and
limitations under the License.
*/

import {Transaction} from "./Transaction";
import { STORE_NAMES, StoreNames, StorageError } from "../common";
import { reqAsPromise } from "./utils";
import { BaseLogger } from "../../../logging/BaseLogger.js";

const WEBKITEARLYCLOSETXNBUG_BOGUS_KEY = "782rh281re38-boguskey";

export class Storage {
    private _db: IDBDatabase;
    private _hasWebkitEarlyCloseTxnBug: boolean;
<<<<<<< HEAD
    private _idbFactory: IDBFactory
    private _IDBKeyRange: typeof IDBKeyRange
    storeNames: typeof StoreNames;

    constructor(idbDatabase: IDBDatabase, idbFactory: IDBFactory, _IDBKeyRange: typeof IDBKeyRange, hasWebkitEarlyCloseTxnBug: boolean) {
        this._db = idbDatabase;
        this._idbFactory = idbFactory;
        this._IDBKeyRange = _IDBKeyRange;
=======
    readonly logger: BaseLogger;
    readonly IDBKeyRange: typeof IDBKeyRange;
    readonly storeNames: typeof StoreNames;

    constructor(idbDatabase: IDBDatabase, _IDBKeyRange: typeof IDBKeyRange, hasWebkitEarlyCloseTxnBug: boolean, logger: BaseLogger) {
        this._db = idbDatabase;
        this.IDBKeyRange = _IDBKeyRange;
>>>>>>> 08fe430c
        this._hasWebkitEarlyCloseTxnBug = hasWebkitEarlyCloseTxnBug;
        this.storeNames = StoreNames;
        this.logger = logger;
    }

    _validateStoreNames(storeNames: StoreNames[]): void {
        const idx = storeNames.findIndex(name => !STORE_NAMES.includes(name));
        if (idx !== -1) {
            throw new StorageError(`Tried top, a transaction unknown store ${storeNames[idx]}`);
        }
    }

    async readTxn(storeNames: StoreNames[]): Promise<Transaction> {
        this._validateStoreNames(storeNames);
        try {
            const txn = this._db.transaction(storeNames, "readonly");
            // https://bugs.webkit.org/show_bug.cgi?id=222746 workaround,
            // await a bogus idb request on the new txn so it doesn't close early if we await a microtask first
            if (this._hasWebkitEarlyCloseTxnBug) {
                await reqAsPromise(txn.objectStore(storeNames[0]).get(WEBKITEARLYCLOSETXNBUG_BOGUS_KEY));
            }
<<<<<<< HEAD
            return new Transaction(txn, storeNames, this._idbFactory, this._IDBKeyRange);
=======
            return new Transaction(txn, storeNames, this);
>>>>>>> 08fe430c
        } catch(err) {
            throw new StorageError("readTxn failed", err);
        }
    }

    async readWriteTxn(storeNames: StoreNames[]): Promise<Transaction> {
        this._validateStoreNames(storeNames);
        try {
            const txn = this._db.transaction(storeNames, "readwrite");
            // https://bugs.webkit.org/show_bug.cgi?id=222746 workaround,
            // await a bogus idb request on the new txn so it doesn't close early if we await a microtask first
            if (this._hasWebkitEarlyCloseTxnBug) {
                await reqAsPromise(txn.objectStore(storeNames[0]).get(WEBKITEARLYCLOSETXNBUG_BOGUS_KEY));
            }
<<<<<<< HEAD
            return new Transaction(txn, storeNames, this._idbFactory, this._IDBKeyRange);
=======
            return new Transaction(txn, storeNames, this);
>>>>>>> 08fe430c
        } catch(err) {
            throw new StorageError("readWriteTxn failed", err);
        }
    }

    close(): void {
        this._db.close();
    }
}<|MERGE_RESOLUTION|>--- conflicted
+++ resolved
@@ -24,24 +24,16 @@
 export class Storage {
     private _db: IDBDatabase;
     private _hasWebkitEarlyCloseTxnBug: boolean;
-<<<<<<< HEAD
-    private _idbFactory: IDBFactory
-    private _IDBKeyRange: typeof IDBKeyRange
-    storeNames: typeof StoreNames;
 
-    constructor(idbDatabase: IDBDatabase, idbFactory: IDBFactory, _IDBKeyRange: typeof IDBKeyRange, hasWebkitEarlyCloseTxnBug: boolean) {
-        this._db = idbDatabase;
-        this._idbFactory = idbFactory;
-        this._IDBKeyRange = _IDBKeyRange;
-=======
     readonly logger: BaseLogger;
+    readonly idbFactory: IDBFactory
     readonly IDBKeyRange: typeof IDBKeyRange;
     readonly storeNames: typeof StoreNames;
 
-    constructor(idbDatabase: IDBDatabase, _IDBKeyRange: typeof IDBKeyRange, hasWebkitEarlyCloseTxnBug: boolean, logger: BaseLogger) {
+    constructor(idbDatabase: IDBDatabase, idbFactory: IDBFactory, _IDBKeyRange: typeof IDBKeyRange, hasWebkitEarlyCloseTxnBug: boolean, logger: BaseLogger) {
         this._db = idbDatabase;
+        this.idbFactory = idbFactory;
         this.IDBKeyRange = _IDBKeyRange;
->>>>>>> 08fe430c
         this._hasWebkitEarlyCloseTxnBug = hasWebkitEarlyCloseTxnBug;
         this.storeNames = StoreNames;
         this.logger = logger;
@@ -63,11 +55,7 @@
             if (this._hasWebkitEarlyCloseTxnBug) {
                 await reqAsPromise(txn.objectStore(storeNames[0]).get(WEBKITEARLYCLOSETXNBUG_BOGUS_KEY));
             }
-<<<<<<< HEAD
-            return new Transaction(txn, storeNames, this._idbFactory, this._IDBKeyRange);
-=======
             return new Transaction(txn, storeNames, this);
->>>>>>> 08fe430c
         } catch(err) {
             throw new StorageError("readTxn failed", err);
         }
@@ -82,11 +70,7 @@
             if (this._hasWebkitEarlyCloseTxnBug) {
                 await reqAsPromise(txn.objectStore(storeNames[0]).get(WEBKITEARLYCLOSETXNBUG_BOGUS_KEY));
             }
-<<<<<<< HEAD
-            return new Transaction(txn, storeNames, this._idbFactory, this._IDBKeyRange);
-=======
             return new Transaction(txn, storeNames, this);
->>>>>>> 08fe430c
         } catch(err) {
             throw new StorageError("readWriteTxn failed", err);
         }
