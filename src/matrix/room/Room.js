--- conflicted
+++ resolved
@@ -207,11 +207,7 @@
         const {
             summaryChanges, newEntries, updatedEntries, newLiveKey,
             removedPendingEvents, memberChanges, powerLevelsEvent,
-<<<<<<< HEAD
-            heroChanges, roomEncryption, roomResponse
-=======
-            heroChanges, roomEncryption, encryptionChanges
->>>>>>> 8ab28614
+            heroChanges, roomEncryption, roomResponse, encryptionChanges
         } = changes;
         log.set("id", this.id);
         this._syncWriter.afterSync(newLiveKey);
