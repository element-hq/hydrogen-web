--- conflicted
+++ resolved
@@ -194,10 +194,7 @@
             heroChanges,
             powerLevelsEvent,
             encryptionChanges,
-<<<<<<< HEAD
-=======
             decryption
->>>>>>> 8c74e54f
         };
     }
 
@@ -307,13 +304,6 @@
         }
     }
 
-<<<<<<< HEAD
-    needsAfterSyncCompleted({encryptionChanges}) {
-        return encryptionChanges?.shouldFlush;
-    }
-
-=======
->>>>>>> 8c74e54f
     /**
      * Only called if the result of writeSync had `needsAfterSyncCompleted` set.
      * Can be used to do longer running operations that resulted from the last sync,
