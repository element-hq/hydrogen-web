/*
Copyright 2022 The Matrix.org Foundation C.I.C.

Licensed under the Apache License, Version 2.0 (the "License");
you may not use this file except in compliance with the License.
You may obtain a copy of the License at

    http://www.apache.org/licenses/LICENSE-2.0

Unless required by applicable law or agreed to in writing, software
distributed under the License is distributed on an "AS IS" BASIS,
WITHOUT WARRANTIES OR CONDITIONS OF ANY KIND, either express or implied.
See the License for the specific language governing permissions and
limitations under the License.
*/

import {PeerCall, CallState, IncomingMessageAction} from "../PeerCall";
import {makeTxnId, makeId} from "../../common";
import {EventType, CallErrorCode} from "../callEventTypes";
import {formatToDeviceMessagesPayload} from "../../common";
import {sortedIndex} from "../../../utils/sortedIndex";

import type {MuteSettings} from "../common";
import type {Options as PeerCallOptions, RemoteMedia} from "../PeerCall";
import type {LocalMedia} from "../LocalMedia";
import type {HomeServerApi} from "../../net/HomeServerApi";
import type {MCallBase, MGroupCallBase, SignallingMessage, CallDeviceMembership} from "../callEventTypes";
import type {GroupCall} from "./GroupCall";
import type {RoomMember} from "../../room/members/RoomMember";
import type {EncryptedMessage} from "../../e2ee/olm/Encryption";
import type {ILogItem} from "../../../logging/types";
import type {BaseObservableValue} from "../../../observable/value/BaseObservableValue";
import type {Clock, Timeout} from "../../../platform/web/dom/Clock";

export type Options = Omit<PeerCallOptions, "emitUpdate" | "sendSignallingMessage" | "turnServer"> & {
    confId: string,
    ownUserId: string,
    ownDeviceId: string,
    // local session id of our client
    sessionId: string,
    hsApi: HomeServerApi,
    encryptDeviceMessage: (userId: string, deviceId: string, message: SignallingMessage<MGroupCallBase>, log: ILogItem) => Promise<EncryptedMessage | undefined>,
    emitUpdate: (participant: Member, params?: any) => void,
    clock: Clock
}

const errorCodesWithoutRetry = [
    CallErrorCode.UserHangup,
    CallErrorCode.AnsweredElsewhere,
    CallErrorCode.Replaced,
    CallErrorCode.UserBusy,
    CallErrorCode.Transfered,
    CallErrorCode.NewSession
];

/** @internal */
class MemberConnection {
    public retryCount: number = 0;
    public peerCall?: PeerCall;
    public lastProcessedSeqNr: number | undefined;
    public queuedSignallingMessages: SignallingMessage<MGroupCallBase>[] = [];
    public outboundSeqCounter: number = 0;

    constructor(
        public localMedia: LocalMedia,
        public localMuteSettings: MuteSettings,
        public turnServer: BaseObservableValue<RTCIceServer>,
        public readonly logItem: ILogItem
    ) {}

    get canDequeueNextSignallingMessage() {
        if (this.queuedSignallingMessages.length === 0) {
            return false;
        }
        if (this.lastProcessedSeqNr === undefined) {
            return true;
        }
        const first = this.queuedSignallingMessages[0];
        // allow messages with both a seq we've just seen and
        // the next one to be dequeued as it can happen
        // that messages for other callIds (which could repeat seq)
        // are present in the queue
        return first.content.seq === this.lastProcessedSeqNr ||
            first.content.seq === this.lastProcessedSeqNr + 1;
    }

    dispose() {
        this.peerCall?.dispose();
        this.localMedia.dispose();
        this.logItem.finish();
    }
}

export class Member {
    private connection?: MemberConnection;
    private expireTimeout?: Timeout;

    constructor(
        public member: RoomMember,
        private callDeviceMembership: CallDeviceMembership,
<<<<<<< HEAD
        private _deviceIndex: number,
        private _eventTimestamp: number,
        private readonly options: Options,
    ) {}
=======
        private options: Options,
        updateMemberLog: ILogItem
    ) {
        this._renewExpireTimeout(updateMemberLog);
    }

    private _renewExpireTimeout(log: ILogItem) {
        this.expireTimeout?.dispose();
        this.expireTimeout = undefined;
        const expiresAt = memberExpiresAt(this.callDeviceMembership);
        if (typeof expiresAt !== "number") {
            return;
        }
        const expiresFromNow = Math.max(0, expiresAt - this.options.clock.now());
        log?.set("expiresIn", expiresFromNow);
        // add 10ms to make sure isExpired returns true
        this.expireTimeout = this.options.clock.createTimeout(expiresFromNow + 10);
        this.expireTimeout.elapsed().then(
            () => { this.options.emitUpdate(this, "isExpired"); },
            (err) => { /* ignore abort error */ },
        );
    }
>>>>>>> 9d82074c

    /**
     * Gives access the log item for this item once joined to the group call.
     * The signalling for this member will be log in this item.
     * Can be used for call diagnostics while in the call.
     **/
    get logItem(): ILogItem | undefined {
        return this.connection?.logItem;
    }

    get remoteMedia(): RemoteMedia | undefined {
        return this.connection?.peerCall?.remoteMedia;
    }

    get isExpired(): boolean {
        // never consider a peer we're connected to, to be expired
        return !this.isConnected && isMemberExpired(this.callDeviceMembership, this.options.clock.now());
    }

    get remoteMuteSettings(): MuteSettings | undefined {
        return this.connection?.peerCall?.remoteMuteSettings;
    }

    get isConnected(): boolean {
        return this.connection?.peerCall?.state === CallState.Connected;
    }

    get userId(): string {
        return this.member.userId;
    }

    get deviceId(): string {
        return this.callDeviceMembership.device_id;
    }

    /** session id of the member */
    get sessionId(): string {
        return this.callDeviceMembership.session_id;
    }

    get dataChannel(): any | undefined {
        return this.connection?.peerCall?.dataChannel;
    }

    get deviceIndex(): number {
        return this._deviceIndex;
    }

    get eventTimestamp(): number {
        return this._eventTimestamp;
    }

    /** @internal */
    connect(localMedia: LocalMedia, localMuteSettings: MuteSettings, turnServer: BaseObservableValue<RTCIceServer>, memberLogItem: ILogItem): ILogItem | undefined {
        if (this.connection) {
            return;
        }
        // Safari can't send a MediaStream to multiple sources, so clone it
        const connection = new MemberConnection(
            localMedia.clone(),
            localMuteSettings,
            turnServer,
            memberLogItem
        );
        this.connection = connection;
        let connectLogItem;
        connection.logItem.wrap("connect", async log => {
            connectLogItem = log;
            await this.callIfNeeded(log);
        });
        return connectLogItem;
    }

    private callIfNeeded(log: ILogItem): Promise<void> {
        return log.wrap("callIfNeeded", async log => {
            // otherwise wait for it to connect
            let shouldInitiateCall;
            // the lexicographically lower side initiates the call
            if (this.member.userId === this.options.ownUserId) {
                shouldInitiateCall = this.deviceId > this.options.ownDeviceId;
            } else {
                shouldInitiateCall = this.member.userId > this.options.ownUserId;
            }
            if (shouldInitiateCall) {
                const connection = this.connection!;
                connection.peerCall = this._createPeerCall(makeId("c"));
                await connection.peerCall.call(
                    connection.localMedia,
                    connection.localMuteSettings,
                    log
                );
            } else {
                log.set("wait_for_invite", true);
            }
        });
    }

    /** @internal */
    disconnect(hangup: boolean): ILogItem | undefined {
        const {connection} = this;
        if (!connection) {
            return;
        }
        let disconnectLogItem;
        // if if not sending the hangup, still log disconnect
        connection.logItem.wrap("disconnect", async log => {
            disconnectLogItem = log;
            if (hangup && connection.peerCall) {
                await connection.peerCall.hangup(CallErrorCode.UserHangup, log);
            }
        });
        connection.dispose();
        this.connection = undefined;
        return disconnectLogItem;
    }

    /** @internal */
    updateCallInfo(
        callDeviceMembership: CallDeviceMembership,
        deviceIndex: number,
        eventTimestamp: number, 
        causeItem: ILogItem
    ) {
        this.callDeviceMembership = callDeviceMembership;
<<<<<<< HEAD
        this._deviceIndex = deviceIndex;
        this._eventTimestamp = eventTimestamp;

=======
        this._renewExpireTimeout(causeItem);
>>>>>>> 9d82074c
        if (this.connection) {
            this.connection.logItem.refDetached(causeItem);
        }
    }
    
    /** @internal */
    updateRoomMember(roomMember: RoomMember) {
        this.member = roomMember;
        // TODO: this emits an update during the writeSync phase, which we usually try to avoid
        this.options.emitUpdate(this);
    }

    /** @internal */
    emitUpdateFromPeerCall = (peerCall: PeerCall, params: any, log: ILogItem): void => {
        const connection = this.connection!;
        if (peerCall.state === CallState.Ringing) {
            connection.logItem.wrap("ringing, answer peercall", answerLog => {
                log.refDetached(answerLog);
                return peerCall.answer(connection.localMedia, connection.localMuteSettings, answerLog);
            });
        }
        else if (peerCall.state === CallState.Ended) {
            const hangupReason = peerCall.hangupReason;
            peerCall.dispose();
            connection.peerCall = undefined;
            if (hangupReason && !errorCodesWithoutRetry.includes(hangupReason)) {
                connection.retryCount += 1;
                const {retryCount} = connection;
                connection.logItem.wrap({l: "retry connection", retryCount}, async retryLog => {
                    log.refDetached(retryLog);
                    if (retryCount <= 3) {
                        await this.callIfNeeded(retryLog);
                    } else {
                        const disconnectLogItem = this.disconnect(false);
                        if (disconnectLogItem) {
                            retryLog.refDetached(disconnectLogItem);
                        }
                    }
                });
            }
        }
        this.options.emitUpdate(this, params);
    }

    /** @internal */
    sendSignallingMessage = async (message: SignallingMessage<MCallBase>, log: ILogItem): Promise<void> => {
        const groupMessage = message as SignallingMessage<MGroupCallBase>;
        groupMessage.content.seq = this.connection!.outboundSeqCounter++;
        groupMessage.content.conf_id = this.options.confId;
        groupMessage.content.device_id = this.options.ownDeviceId;
        groupMessage.content.party_id = this.options.ownDeviceId;
        groupMessage.content.sender_session_id = this.options.sessionId;
        groupMessage.content.dest_session_id = this.sessionId;
        let payload;
        let type: string = message.type;
        const encryptedMessages = await this.options.encryptDeviceMessage(this.member.userId, this.deviceId, groupMessage, log);
        if (encryptedMessages) {
            payload = formatToDeviceMessagesPayload(encryptedMessages);
            type = "m.room.encrypted";
        } else {
            // device needs deviceId and userId
            payload = formatToDeviceMessagesPayload([{content: groupMessage.content, device: this}]);
        }
        // TODO: remove this for release
        log.set("payload", groupMessage.content);
        const request = this.options.hsApi.sendToDevice(
            type,
            payload,
            makeTxnId(),
            {log}
        );
        await request.response();
    }

    /** @internal */
    handleDeviceMessage(message: SignallingMessage<MGroupCallBase>, syncLog: ILogItem): void {
        const {connection} = this;
        if (connection) {
            const destSessionId = message.content.dest_session_id;
            if (destSessionId !== this.options.sessionId) {
                const logItem = connection.logItem.log({l: "ignoring to_device event with wrong session_id", destSessionId, type: message.type});
                syncLog.refDetached(logItem);
                return;
            }
            // if there is no peerCall, we either create it with an invite and Handle is implied or we'll ignore it 
            let action = IncomingMessageAction.Handle;
            if (connection.peerCall) {
                action = connection.peerCall.getMessageAction(message);
                // deal with glare and replacing the call before creating new calls
                if (action === IncomingMessageAction.InviteGlare) {
                    const {shouldReplace, log} = connection.peerCall.handleInviteGlare(message, this.deviceId, connection.logItem);
                    if (log) {
                        syncLog.refDetached(log);
                    }
                    if (shouldReplace) {
                        connection.peerCall = undefined;
                        action = IncomingMessageAction.Handle;
                    }
                }
            }
            if (message.type === EventType.Invite && !connection.peerCall) {
                connection.peerCall = this._createPeerCall(message.content.call_id);
            }
            if (action === IncomingMessageAction.Handle) {
                const idx = sortedIndex(connection.queuedSignallingMessages, message, (a, b) => a.content.seq - b.content.seq);
                connection.queuedSignallingMessages.splice(idx, 0, message);
                if (connection.peerCall) {
                    const hasNewMessageBeenDequeued = this.dequeueSignallingMessages(connection, connection.peerCall, message, syncLog);
                    if (!hasNewMessageBeenDequeued) {
                        syncLog.refDetached(connection.logItem.log({l: "queued signalling message", type: message.type, seq: message.content.seq}));
                    }
                }
            } else if (action === IncomingMessageAction.Ignore && connection.peerCall) {
                const logItem = connection.logItem.log({l: "ignoring to_device event with wrong call_id", callId: message.content.call_id, type: message.type});
                syncLog.refDetached(logItem);
            }
        } else {
            syncLog.log({l: "member not connected", userId: this.userId, deviceId: this.deviceId});
        }
    }

    private dequeueSignallingMessages(connection: MemberConnection, peerCall: PeerCall, newMessage: SignallingMessage<MGroupCallBase>, syncLog: ILogItem): boolean {
        let hasNewMessageBeenDequeued = false;
        while (connection.canDequeueNextSignallingMessage) {
            const message = connection.queuedSignallingMessages.shift()!;
            if (message === newMessage) {
                hasNewMessageBeenDequeued = true;
            }
            // ignore items in the queue that should not be handled and prevent
            // the lastProcessedSeqNr being corrupted with the `seq` for other call ids
            if (peerCall.getMessageAction(message) === IncomingMessageAction.Handle) {
                const item = peerCall.handleIncomingSignallingMessage(message, this.deviceId, connection.logItem);
                syncLog.refDetached(item);
                connection.lastProcessedSeqNr = message.content.seq;
            }
        }
        return hasNewMessageBeenDequeued;
    }

    /** @internal */
    async setMedia(localMedia: LocalMedia, previousMedia: LocalMedia): Promise<void> {
        const {connection} = this;
        if (connection) {
            connection.localMedia = localMedia.replaceClone(connection.localMedia, previousMedia);
            await connection.peerCall?.setMedia(connection.localMedia, connection.logItem);
        }
    }

    async setMuted(muteSettings: MuteSettings): Promise<void> {
        const {connection} = this;
        if (connection) {
            connection.localMuteSettings = muteSettings;
            await connection.peerCall?.setMuted(muteSettings, connection.logItem);
        }
    }

    private _createPeerCall(callId: string): PeerCall {
        const connection = this.connection!;
        return new PeerCall(callId, Object.assign({}, this.options, {
            emitUpdate: this.emitUpdateFromPeerCall,
            sendSignallingMessage: this.sendSignallingMessage,
            turnServer: connection.turnServer
        }), connection.logItem);
    }

    dispose() {
        this.connection?.dispose();
        this.connection = undefined;
        this.expireTimeout?.dispose();
        this.expireTimeout = undefined;
        // ensure the emitUpdate callback can't be called anymore
        this.options = undefined as any as Options;
    }
}

export function memberExpiresAt(callDeviceMembership: CallDeviceMembership): number | undefined {
    const expiresAt = callDeviceMembership["m.expires_ts"];
    if (Number.isSafeInteger(expiresAt)) {
        return expiresAt;
    }
}

export function isMemberExpired(callDeviceMembership: CallDeviceMembership, now: number, margin: number = 0) {
    const expiresAt = memberExpiresAt(callDeviceMembership);
    return typeof expiresAt === "number" && ((expiresAt + margin) <= now);
}<|MERGE_RESOLUTION|>--- conflicted
+++ resolved
@@ -98,12 +98,8 @@
     constructor(
         public member: RoomMember,
         private callDeviceMembership: CallDeviceMembership,
-<<<<<<< HEAD
         private _deviceIndex: number,
         private _eventTimestamp: number,
-        private readonly options: Options,
-    ) {}
-=======
         private options: Options,
         updateMemberLog: ILogItem
     ) {
@@ -126,7 +122,6 @@
             (err) => { /* ignore abort error */ },
         );
     }
->>>>>>> 9d82074c
 
     /**
      * Gives access the log item for this item once joined to the group call.
@@ -251,13 +246,10 @@
         causeItem: ILogItem
     ) {
         this.callDeviceMembership = callDeviceMembership;
-<<<<<<< HEAD
         this._deviceIndex = deviceIndex;
         this._eventTimestamp = eventTimestamp;
 
-=======
         this._renewExpireTimeout(causeItem);
->>>>>>> 9d82074c
         if (this.connection) {
             this.connection.logItem.refDetached(causeItem);
         }
