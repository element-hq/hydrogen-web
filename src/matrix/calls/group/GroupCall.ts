/*
Copyright 2022 The Matrix.org Foundation C.I.C.

Licensed under the Apache License, Version 2.0 (the "License");
you may not use this file except in compliance with the License.
You may obtain a copy of the License at

    http://www.apache.org/licenses/LICENSE-2.0

Unless required by applicable law or agreed to in writing, software
distributed under the License is distributed on an "AS IS" BASIS,
WITHOUT WARRANTIES OR CONDITIONS OF ANY KIND, either express or implied.
See the License for the specific language governing permissions and
limitations under the License.
*/

import {ObservableMap} from "../../../observable/map/ObservableMap";
import {Member} from "./Member";
import {LocalMedia} from "../LocalMedia";
import {MuteSettings} from "../common";
import {RoomMember} from "../../room/members/RoomMember";
import {EventEmitter} from "../../../utils/EventEmitter";
import {EventType, CallIntent} from "../callEventTypes";

import type {Options as MemberOptions} from "./Member";
import type {BaseObservableMap} from "../../../observable/map/BaseObservableMap";
import type {Track} from "../../../platform/types/MediaDevices";
import type {SignallingMessage, MGroupCallBase, CallMembership} from "../callEventTypes";
import type {Room} from "../../room/Room";
import type {StateEvent} from "../../storage/types";
import type {Platform} from "../../../platform/web/Platform";
import type {EncryptedMessage} from "../../e2ee/olm/Encryption";
import type {ILogItem} from "../../../logging/types";
import type {Storage} from "../../storage/idb/Storage";

export enum GroupCallState {
    Fledgling = "fledgling",
    Creating = "creating",
    Created = "created",
    Joining = "joining",
    Joined = "joined",
}

function getMemberKey(userId: string, deviceId: string) {
    return JSON.stringify(userId)+`,`+JSON.stringify(deviceId);
}

function memberKeyIsForUser(key: string, userId: string) {
    return key.startsWith(JSON.stringify(userId)+`,`);
}

function getDeviceFromMemberKey(key: string): string {
    return JSON.parse(`[${key}]`)[1];
}

export type Options = Omit<MemberOptions, "emitUpdate" | "confId" | "encryptDeviceMessage"> & {
    emitUpdate: (call: GroupCall, params?: any) => void;
    encryptDeviceMessage: (roomId: string, userId: string, message: SignallingMessage<MGroupCallBase>, log: ILogItem) => Promise<EncryptedMessage>,
    storage: Storage,
};

export class GroupCall extends EventEmitter<{change: never}> {
    private readonly _members: ObservableMap<string, Member> = new ObservableMap();
    private _localMedia?: LocalMedia = undefined;
    private _memberOptions: MemberOptions;
    private _state: GroupCallState;
    private localMuteSettings: MuteSettings = new MuteSettings(false, false);
    private bufferedDeviceMessages = new Map<string, Set<SignallingMessage<MGroupCallBase>>>();

    private _deviceIndex?: number;
    private _eventTimestamp?: number;

    constructor(
        public readonly id: string,
        newCall: boolean,
        private callContent: Record<string, any>,
        public readonly roomId: string,
        private readonly options: Options,
        private readonly logItem: ILogItem,
    ) {
        super();
        logItem.set("id", this.id);
        this._state = newCall ? GroupCallState.Fledgling : GroupCallState.Created;
        this._memberOptions = Object.assign({}, options, {
            confId: this.id,
            emitUpdate: member => this._members.update(getMemberKey(member.userId, member.deviceId), member),
            encryptDeviceMessage: (userId: string, message: SignallingMessage<MGroupCallBase>, log) => {
                return this.options.encryptDeviceMessage(this.roomId, userId, message, log);
            }
        });
    }

    get localMedia(): LocalMedia | undefined { return this._localMedia; }
    get members(): BaseObservableMap<string, Member> { return this._members; }

    get isTerminated(): boolean {
        return this.callContent?.["m.terminated"] === true;
    }

    get isRinging(): boolean {
        return this._state === GroupCallState.Created && this.intent === "m.ring" && !this.isMember(this.options.ownUserId);
    }

    get name(): string {
        return this.callContent?.["m.name"];
    }

    get intent(): CallIntent {
        return this.callContent?.["m.intent"];
    }

    get deviceIndex(): number | undefined {
        return this._deviceIndex;
    }

    get eventTimestamp(): number | undefined {
        return this._eventTimestamp;
    }

    join(localMedia: LocalMedia): Promise<void> {
        return this.logItem.wrap("join", async log => {
            if (this._state !== GroupCallState.Created) {
                return;
            }
            this._state = GroupCallState.Joining;
            this._localMedia = localMedia;
            this.emitChange();
            const memberContent = await this._createJoinPayload();
            // send m.call.member state event
            const request = this.options.hsApi.sendState(this.roomId, EventType.GroupCallMember, this.options.ownUserId, memberContent, {log});
            await request.response();
            this.emitChange();
            // send invite to all members that are < my userId
            for (const [,member] of this._members) {
                member.connect(this._localMedia!.clone(), this.localMuteSettings);
            }
        });
    }

    async setMedia(localMedia: LocalMedia): Promise<void> {
        if (this._state === GroupCallState.Joining || this._state === GroupCallState.Joined && this._localMedia) {
            const oldMedia = this._localMedia!;
            this._localMedia = localMedia;
            await Promise.all(Array.from(this._members.values()).map(m => {
                return m.setMedia(localMedia, oldMedia);
            }));
            oldMedia?.stopExcept(localMedia);
        }
    }

    setMuted(muteSettings: MuteSettings) {
        this.localMuteSettings = muteSettings;
        if (this._state === GroupCallState.Joining || this._state === GroupCallState.Joined) {
            for (const [,member] of this._members) {
                member.setMuted(this.localMuteSettings);
            }
        }
        this.emitChange();
    }

    get muteSettings(): MuteSettings {
        return this.localMuteSettings;
    }

    get hasJoined() {
        return this._state === GroupCallState.Joining || this._state === GroupCallState.Joined;
    }

    leave(): Promise<void> {
        return this.logItem.wrap("leave", async log => {
            const memberContent = await this._leaveCallMemberContent();
            // send m.call.member state event
            if (memberContent) {
                const request = this.options.hsApi.sendState(this.roomId, EventType.GroupCallMember, this.options.ownUserId, memberContent, {log});
                await request.response();
                // our own user isn't included in members, so not in the count
                if (this.intent === CallIntent.Ring && this._members.size === 0) {
                    await this.terminate();
                }
            } else {
                log.set("already_left", true);
            }
        });
    }

    terminate(): Promise<void> {
        return this.logItem.wrap("terminate", async log => {
            if (this._state === GroupCallState.Fledgling) {
                return;
            }
            const request = this.options.hsApi.sendState(this.roomId, EventType.GroupCall, this.id, Object.assign({}, this.callContent, {
                "m.terminated": true
            }), {log});
            await request.response();
        });
    }

    /** @internal */
    create(type: "m.video" | "m.voice"): Promise<void> {
        return this.logItem.wrap("create", async log => {
            if (this._state !== GroupCallState.Fledgling) {
                return;
            }
            this._state = GroupCallState.Creating;
            this.emitChange();
            this.callContent = Object.assign({
                "m.type": type,
            }, this.callContent);
            const request = this.options.hsApi.sendState(this.roomId, EventType.GroupCall, this.id, this.callContent!, {log});
            await request.response();
            this._state = GroupCallState.Created;
            this.emitChange();
        });
    }

    /** @internal */
    updateCallEvent(callContent: Record<string, any>, syncLog: ILogItem) {
        this.logItem.wrap("updateCallEvent", log => {
            syncLog.refDetached(log);
            this.callContent = callContent;
            if (this._state === GroupCallState.Creating) {
                this._state = GroupCallState.Created;
            }
            log.set("status", this._state);
            this.emitChange();
        });
    }

    /** @internal */
    updateMembership(userId: string, callMembership: CallMembership, eventTimestamp: number, syncLog: ILogItem) {
        this.logItem.wrap({l: "updateMember", id: userId}, log => {
            syncLog.refDetached(log);
            const devices = callMembership["m.devices"];
            const previousDeviceIds = this.getDeviceIdsForUserId(userId);
            for (let deviceIndex = 0; deviceIndex < devices.length; deviceIndex++) {
                const device = devices[deviceIndex];
                const deviceId = device.device_id;
                const memberKey = getMemberKey(userId, deviceId);
                log.wrap({l: "update device member", id: memberKey, sessionId: device.session_id}, log => {
                    if (userId === this.options.ownUserId && deviceId === this.options.ownDeviceId) {

                        this._deviceIndex = deviceIndex;
                        this._eventTimestamp = eventTimestamp;

                        if (this._state === GroupCallState.Joining) {
                            log.set("update_own", true);
                            this._state = GroupCallState.Joined;
                            this.emitChange();
                        }
                    } else {
                        let member = this._members.get(memberKey);
                        if (member) {
                            log.set("update", true);
<<<<<<< HEAD
                            member!.updateCallInfo(device, deviceIndex, eventTimestamp);
=======
                            member!.updateCallInfo(device, log);
>>>>>>> aa709ee6
                        } else {
                            const logItem = this.logItem.child({l: "member", id: memberKey});
                            log.set("add", true);
                            log.refDetached(logItem);
                            member = new Member(
                                RoomMember.fromUserId(this.roomId, userId, "join"),
                                device, deviceIndex, eventTimestamp, this._memberOptions, logItem
                            );
                            this._members.add(memberKey, member);
                            if (this._state === GroupCallState.Joining || this._state === GroupCallState.Joined) {
                                // Safari can't send a MediaStream to multiple sources, so clone it
                                member.connect(this._localMedia!.clone(), this.localMuteSettings);
                            }
                        }
                        // flush pending messages, either after having created the member,
                        // or updated the session id with updateCallInfo
                        this.flushPendingDeviceMessages(member, log);
                    }
                });
            }

            const newDeviceIds = new Set<string>(devices.map(call => call.device_id));
            // remove user as member of any calls not present anymore
            for (const previousDeviceId of previousDeviceIds) {
                if (!newDeviceIds.has(previousDeviceId)) {
                    log.wrap({l: "remove device member", id: getMemberKey(userId, previousDeviceId)}, log => {
                        this.removeMemberDevice(userId, previousDeviceId, log);
                    });
                }
            }
            if (userId === this.options.ownUserId && !newDeviceIds.has(this.options.ownDeviceId)) {
                this.removeOwnDevice(log);
            }
        });
    }

    /** @internal */
    removeMembership(userId: string, syncLog: ILogItem) {
        const deviceIds = this.getDeviceIdsForUserId(userId);
        this.logItem.wrap("removeMember", log => {
            syncLog.refDetached(log);
            for (const deviceId of deviceIds) {
                this.removeMemberDevice(userId, deviceId, log);
            }
            if (userId === this.options.ownUserId) {
                this.removeOwnDevice(log);
            }
        });
    }

    private flushPendingDeviceMessages(member: Member, log: ILogItem) {
        const memberKey = getMemberKey(member.userId, member.deviceId);
        const bufferedMessages = this.bufferedDeviceMessages.get(memberKey);
        // check if we have any pending message for the member with (userid, deviceid, sessionid)
        if (bufferedMessages) {
            for (const message of bufferedMessages) {
                if (message.content.sender_session_id === member.sessionId) {
                    member.handleDeviceMessage(message, log);
                    bufferedMessages.delete(message);
                }
            }
            if (bufferedMessages.size === 0) {
                this.bufferedDeviceMessages.delete(memberKey);
            }
        }
    }

    private getDeviceIdsForUserId(userId: string): string[] {
        return Array.from(this._members.keys())
            .filter(key => memberKeyIsForUser(key, userId))
            .map(key => getDeviceFromMemberKey(key));
    }

    private isMember(userId: string): boolean {
        return Array.from(this._members.keys()).some(key => memberKeyIsForUser(key, userId));
    }

    private removeOwnDevice(log: ILogItem) {
        if (this._state === GroupCallState.Joined) {
            log.set("leave_own", true);
            for (const [,member] of this._members) {
                member.disconnect(true);
            }
            this._localMedia?.dispose();
            this._localMedia = undefined;
            this._state = GroupCallState.Created;
            this.emitChange();
        }
    }

    /** @internal */
    private removeMemberDevice(userId: string, deviceId: string, log: ILogItem) {
        const memberKey = getMemberKey(userId, deviceId);
        log.wrap({l: "removeMemberDevice", id: memberKey}, log => {
            const member = this._members.get(memberKey);
            if (member) {
                log.set("leave", true);
                this._members.remove(memberKey);
                member.disconnect(false);
            }
            this.emitChange();
        });
    }

    /** @internal */
    handleDeviceMessage(message: SignallingMessage<MGroupCallBase>, userId: string, deviceId: string, syncLog: ILogItem) {
        // TODO: return if we are not membering to the call
        const key = getMemberKey(userId, deviceId);
        let member = this._members.get(key);
        if (member && message.content.sender_session_id === member.sessionId) {
            member.handleDeviceMessage(message, syncLog);
        } else {
            const item = this.logItem.log({
                l: "buffering to_device message, member not found",
                userId,
                deviceId,
                sessionId: message.content.sender_session_id,
                type: message.type
            });
            syncLog.refDetached(item);
            // we haven't received the m.call.member yet for this caller (or with this session id).
            // buffer the device messages or create the member/call as it should arrive in a moment
            let messages = this.bufferedDeviceMessages.get(key);
            if (!messages) {
                messages = new Set();
                this.bufferedDeviceMessages.set(key, messages);
            }
            messages.add(message);
        }
    }

    /** @internal */
    dispose() {
        this.logItem.finish();
    }

    private async _createJoinPayload() {
        const {storage} = this.options;
        const txn = await storage.readTxn([storage.storeNames.roomState]);
        const stateEvent = await txn.roomState.get(this.roomId, EventType.GroupCallMember, this.options.ownUserId);
        const stateContent = stateEvent?.event?.content ?? {
            ["m.calls"]: []
        };
        const callsInfo = stateContent["m.calls"];
        let callInfo = callsInfo.find(c => c["m.call_id"] === this.id);
        if (!callInfo) {
            callInfo = {
                ["m.call_id"]: this.id,
                ["m.devices"]: []
            };
            callsInfo.push(callInfo);
        }
        callInfo["m.devices"] = callInfo["m.devices"].filter(d => d["device_id"] !== this.options.ownDeviceId);
        callInfo["m.devices"].push({
            ["device_id"]: this.options.ownDeviceId,
            ["session_id"]: this.options.sessionId,
            feeds: [{purpose: "m.usermedia"}]
        });

        this._deviceIndex = callInfo["m.devices"].length;
        this._eventTimestamp = Date.now();

        return stateContent;
    }

    private async _leaveCallMemberContent(): Promise<Record<string, any> | undefined> {
        const {storage} = this.options;
        const txn = await storage.readTxn([storage.storeNames.roomState]);
        const stateEvent = await txn.roomState.get(this.roomId, EventType.GroupCallMember, this.options.ownUserId);
        if (stateEvent) {
            const content = stateEvent.event.content;
            const callInfo = content["m.calls"]?.find(c => c["m.call_id"] === this.id);
            if (callInfo) {
                const devicesInfo = callInfo["m.devices"];
                const deviceIndex = devicesInfo.findIndex(d => d["device_id"] === this.options.ownDeviceId);
                if (deviceIndex !== -1) {
                    devicesInfo.splice(deviceIndex, 1);
                    return content;
                }
            }

        }
    }

    protected emitChange() {
        this.emit("change");
        this.options.emitUpdate(this);
    }
}<|MERGE_RESOLUTION|>--- conflicted
+++ resolved
@@ -251,11 +251,7 @@
                         let member = this._members.get(memberKey);
                         if (member) {
                             log.set("update", true);
-<<<<<<< HEAD
-                            member!.updateCallInfo(device, deviceIndex, eventTimestamp);
-=======
-                            member!.updateCallInfo(device, log);
->>>>>>> aa709ee6
+                            member!.updateCallInfo(device, deviceIndex, eventTimestamp, log);
                         } else {
                             const logItem = this.logItem.child({l: "member", id: memberKey});
                             log.set("add", true);
