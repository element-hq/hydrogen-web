/*
Copyright 2022 The Matrix.org Foundation C.I.C.

Licensed under the Apache License, Version 2.0 (the "License");
you may not use this file except in compliance with the License.
You may obtain a copy of the License at

    http://www.apache.org/licenses/LICENSE-2.0

Unless required by applicable law or agreed to in writing, software
distributed under the License is distributed on an "AS IS" BASIS,
WITHOUT WARRANTIES OR CONDITIONS OF ANY KIND, either express or implied.
See the License for the specific language governing permissions and
limitations under the License.
*/

import {ObservableMap} from "../../../observable/map/ObservableMap";
import {Member} from "./Member";
import {LocalMedia} from "../LocalMedia";
import {MuteSettings, CALL_LOG_TYPE} from "../common";
import {RoomMember} from "../../room/members/RoomMember";
import {EventEmitter} from "../../../utils/EventEmitter";
import {EventType, CallIntent} from "../callEventTypes";

import type {Options as MemberOptions} from "./Member";
import type {BaseObservableMap} from "../../../observable/map/BaseObservableMap";
import type {Track} from "../../../platform/types/MediaDevices";
import type {SignallingMessage, MGroupCallBase, CallMembership} from "../callEventTypes";
import type {Room} from "../../room/Room";
import type {StateEvent} from "../../storage/types";
import type {Platform} from "../../../platform/web/Platform";
import type {EncryptedMessage} from "../../e2ee/olm/Encryption";
import type {ILogItem, ILogger} from "../../../logging/types";
import type {Storage} from "../../storage/idb/Storage";

export enum GroupCallState {
    Fledgling = "fledgling",
    Creating = "creating",
    Created = "created",
    Joining = "joining",
    Joined = "joined",
}

function getMemberKey(userId: string, deviceId: string) {
    return JSON.stringify(userId)+`,`+JSON.stringify(deviceId);
}

function memberKeyIsForUser(key: string, userId: string) {
    return key.startsWith(JSON.stringify(userId)+`,`);
}

function getDeviceFromMemberKey(key: string): string {
    return JSON.parse(`[${key}]`)[1];
}

export type Options = Omit<MemberOptions, "emitUpdate" | "confId" | "encryptDeviceMessage"> & {
    emitUpdate: (call: GroupCall, params?: any) => void;
    encryptDeviceMessage: (roomId: string, userId: string, message: SignallingMessage<MGroupCallBase>, log: ILogItem) => Promise<EncryptedMessage>,
    storage: Storage,
    logger: ILogger,
};

class JoinedData {
    constructor(
        public readonly logItem: ILogItem,
        public readonly membersLogItem: ILogItem,
        public localMedia: LocalMedia,
        public localMuteSettings: MuteSettings
    ) {}

    dispose() {
        this.localMedia.dispose();
        this.logItem.finish();
    }
}

export class GroupCall extends EventEmitter<{change: never}> {
    private readonly _members: ObservableMap<string, Member> = new ObservableMap();
    private _memberOptions: MemberOptions;
    private _state: GroupCallState;
    private bufferedDeviceMessages = new Map<string, Set<SignallingMessage<MGroupCallBase>>>();
    private joinedData?: JoinedData;

    private _deviceIndex?: number;
    private _eventTimestamp?: number;

    constructor(
        public readonly id: string,
        newCall: boolean,
        private callContent: Record<string, any>,
        public readonly roomId: string,
        private readonly options: Options,
    ) {
        super();
        this._state = newCall ? GroupCallState.Fledgling : GroupCallState.Created;
        this._memberOptions = Object.assign({}, options, {
            confId: this.id,
            emitUpdate: member => this._members.update(getMemberKey(member.userId, member.deviceId), member),
            encryptDeviceMessage: (userId: string, message: SignallingMessage<MGroupCallBase>, log) => {
                return this.options.encryptDeviceMessage(this.roomId, userId, message, log);
            }
        });
    }

    get localMedia(): LocalMedia | undefined { return this.joinedData?.localMedia; }
    get members(): BaseObservableMap<string, Member> { return this._members; }

    get isTerminated(): boolean {
        return this.callContent?.["m.terminated"] === true;
    }

    get isRinging(): boolean {
        return this._state === GroupCallState.Created && this.intent === "m.ring" && !this.isMember(this.options.ownUserId);
    }

    get name(): string {
        return this.callContent?.["m.name"];
    }

    get intent(): CallIntent {
        return this.callContent?.["m.intent"];
    }

<<<<<<< HEAD
    get deviceIndex(): number | undefined {
        return this._deviceIndex;
    }

    get eventTimestamp(): number | undefined {
        return this._eventTimestamp;
    }

    join(localMedia: LocalMedia): Promise<void> {
        return this.logItem.wrap("join", async log => {
            if (this._state !== GroupCallState.Created) {
                return;
            }
=======
    async join(localMedia: LocalMedia): Promise<void> {
        if (this._state !== GroupCallState.Created || this.joinedData) {
            return;
        }
        const logItem = this.options.logger.child({
            l: "answer call",
            t: CALL_LOG_TYPE,
            id: this.id,
            ownSessionId: this.options.sessionId
        });
        const membersLogItem = logItem.child("member connections");
        const joinedData = new JoinedData(
            logItem,
            membersLogItem,
            localMedia,
            new MuteSettings()
        );
        this.joinedData = joinedData;
        await joinedData.logItem.wrap("join", async log => {
>>>>>>> 1a08616d
            this._state = GroupCallState.Joining;
            this.emitChange();
            const memberContent = await this._createJoinPayload();
            // send m.call.member state event
            const request = this.options.hsApi.sendState(this.roomId, EventType.GroupCallMember, this.options.ownUserId, memberContent, {log});
            await request.response();
            this.emitChange();
            // send invite to all members that are < my userId
            for (const [,member] of this._members) {
                this.connectToMember(member, joinedData, log);
            }
        });
    }

    async setMedia(localMedia: LocalMedia): Promise<void> {
        if ((this._state === GroupCallState.Joining || this._state === GroupCallState.Joined) && this.joinedData) {
            const oldMedia = this.joinedData.localMedia;
            this.joinedData.localMedia = localMedia;
            await Promise.all(Array.from(this._members.values()).map(m => {
                return m.setMedia(localMedia, oldMedia);
            }));
            oldMedia?.stopExcept(localMedia);
        }
    }

    async setMuted(muteSettings: MuteSettings): Promise<void> {
        const {joinedData} = this;
        if (!joinedData) {
            return;
        }
        joinedData.localMuteSettings = muteSettings;
        await Promise.all(Array.from(this._members.values()).map(m => {
            return m.setMuted(joinedData.localMuteSettings);
        }));
        this.emitChange();
    }

    get muteSettings(): MuteSettings | undefined {
        return this.joinedData?.localMuteSettings;
    }

    get hasJoined() {
        return this._state === GroupCallState.Joining || this._state === GroupCallState.Joined;
    }

    async leave(): Promise<void> {
        const {joinedData} = this;
        if (!joinedData) {
            return;
        }
        await joinedData.logItem.wrap("leave", async log => {
            try {
                const memberContent = await this._leaveCallMemberContent();
                // send m.call.member state event
                if (memberContent) {
                    const request = this.options.hsApi.sendState(this.roomId, EventType.GroupCallMember, this.options.ownUserId, memberContent, {log});
                    await request.response();
                    // our own user isn't included in members, so not in the count
                    if (this.intent === CallIntent.Ring && this._members.size === 0) {
                        await this.terminate(log);
                    }
                } else {
                    log.set("already_left", true);
                }
            } finally {
                this.disconnect(log);
            }
        });
    }

    terminate(log?: ILogItem): Promise<void> {
        return this.options.logger.wrapOrRun(log, {l: "terminate call", t: CALL_LOG_TYPE}, async log => {
            if (this._state === GroupCallState.Fledgling) {
                return;
            }
            const request = this.options.hsApi.sendState(this.roomId, EventType.GroupCall, this.id, Object.assign({}, this.callContent, {
                "m.terminated": true
            }), {log});
            await request.response();
        });
    }

    /** @internal */
    create(type: "m.video" | "m.voice", log?: ILogItem): Promise<void> {
        return this.options.logger.wrapOrRun(log, {l: "create call", t: CALL_LOG_TYPE}, async log => {
            if (this._state !== GroupCallState.Fledgling) {
                return;
            }
            this._state = GroupCallState.Creating;
            this.emitChange();
            this.callContent = Object.assign({
                "m.type": type,
            }, this.callContent);
            const request = this.options.hsApi.sendState(this.roomId, EventType.GroupCall, this.id, this.callContent!, {log});
            await request.response();
            this._state = GroupCallState.Created;
            this.emitChange();
        });
    }

    /** @internal */
    updateCallEvent(callContent: Record<string, any>, syncLog: ILogItem) {
        syncLog.wrap({l: "update call", t: CALL_LOG_TYPE}, log => {
            log.set("id", this.id);
            this.callContent = callContent;
            if (this._state === GroupCallState.Creating) {
                this._state = GroupCallState.Created;
            }
            log.set("status", this._state);
            this.emitChange();
        });
    }

    /** @internal */
<<<<<<< HEAD
    updateMembership(userId: string, callMembership: CallMembership, eventTimestamp: number, syncLog: ILogItem) {
        this.logItem.wrap({l: "updateMember", id: userId}, log => {
            syncLog.refDetached(log);
=======
    updateMembership(userId: string, callMembership: CallMembership, syncLog: ILogItem) {
        syncLog.wrap({l: "update call membership", t: CALL_LOG_TYPE, id: this.id, userId}, log => {
>>>>>>> 1a08616d
            const devices = callMembership["m.devices"];
            const previousDeviceIds = this.getDeviceIdsForUserId(userId);
            for (let deviceIndex = 0; deviceIndex < devices.length; deviceIndex++) {
                const device = devices[deviceIndex];
                const deviceId = device.device_id;
                const memberKey = getMemberKey(userId, deviceId);
                log.wrap({l: "update device membership", id: memberKey, sessionId: device.session_id}, log => {
                    if (userId === this.options.ownUserId && deviceId === this.options.ownDeviceId) {

                        this._deviceIndex = deviceIndex;
                        this._eventTimestamp = eventTimestamp;

                        if (this._state === GroupCallState.Joining) {
                            log.set("update_own", true);
                            this._state = GroupCallState.Joined;
                            this.emitChange();
                        }
                    } else {
                        let member = this._members.get(memberKey);
                        const sessionIdChanged = member && member.sessionId !== device.session_id;
                        if (member && !sessionIdChanged) {
                            log.set("update", true);
<<<<<<< HEAD
                            member!.updateCallInfo(device, deviceIndex, eventTimestamp, log);
=======
                            member.updateCallInfo(device, log);
>>>>>>> 1a08616d
                        } else {
                            if (member && sessionIdChanged) {
                                log.set("removedSessionId", member.sessionId);
                                member.disconnect(false, log);
                                this._members.remove(memberKey);
                                member = undefined;
                            }
                            log.set("add", true);
                            member = new Member(
                                RoomMember.fromUserId(this.roomId, userId, "join"),
<<<<<<< HEAD
                                device, deviceIndex, eventTimestamp, this._memberOptions, logItem
=======
                                device, this._memberOptions,
>>>>>>> 1a08616d
                            );
                            this._members.add(memberKey, member);
                            if (this.joinedData) {
                                this.connectToMember(member, this.joinedData, log);
                            }
                        }
                        // flush pending messages, either after having created the member,
                        // or updated the session id with updateCallInfo
                        this.flushPendingIncomingDeviceMessages(member, log);
                    }
                });
            }

            const newDeviceIds = new Set<string>(devices.map(call => call.device_id));
            // remove user as member of any calls not present anymore
            for (const previousDeviceId of previousDeviceIds) {
                if (!newDeviceIds.has(previousDeviceId)) {
                    log.wrap({l: "remove device member", id: getMemberKey(userId, previousDeviceId)}, log => {
                        this.removeMemberDevice(userId, previousDeviceId, log);
                    });
                }
            }
            if (userId === this.options.ownUserId && !newDeviceIds.has(this.options.ownDeviceId)) {
                this.removeOwnDevice(log);
            }
        });
    }

    /** @internal */
    removeMembership(userId: string, syncLog: ILogItem) {
        const deviceIds = this.getDeviceIdsForUserId(userId);
        syncLog.wrap({
            l: "remove call member",
            t: CALL_LOG_TYPE,
            id: this.id
        }, log => {
            for (const deviceId of deviceIds) {
                this.removeMemberDevice(userId, deviceId, log);
            }
            if (userId === this.options.ownUserId) {
                this.removeOwnDevice(log);
            }
        });
    }

    private flushPendingIncomingDeviceMessages(member: Member, log: ILogItem) {
        const memberKey = getMemberKey(member.userId, member.deviceId);
        const bufferedMessages = this.bufferedDeviceMessages.get(memberKey);
        // check if we have any pending message for the member with (userid, deviceid, sessionid)
        if (bufferedMessages) {
            for (const message of bufferedMessages) {
                if (message.content.sender_session_id === member.sessionId) {
                    member.handleDeviceMessage(message, log);
                    bufferedMessages.delete(message);
                }
            }
            if (bufferedMessages.size === 0) {
                this.bufferedDeviceMessages.delete(memberKey);
            }
        }
    }

    private getDeviceIdsForUserId(userId: string): string[] {
        return Array.from(this._members.keys())
            .filter(key => memberKeyIsForUser(key, userId))
            .map(key => getDeviceFromMemberKey(key));
    }

    private isMember(userId: string): boolean {
        return Array.from(this._members.keys()).some(key => memberKeyIsForUser(key, userId));
    }

    private removeOwnDevice(log: ILogItem) {
        log.set("leave_own", true);
        this.disconnect(log);
    }

    /** @internal */
    disconnect(log: ILogItem) {
        if (this._state === GroupCallState.Joined) {
            for (const [,member] of this._members) {
                member.disconnect(true, log);
            }
            this._state = GroupCallState.Created;
        }
        this.joinedData?.dispose();
        this.joinedData = undefined;
        this.emitChange();
    }

    /** @internal */
    private removeMemberDevice(userId: string, deviceId: string, log: ILogItem) {
        const memberKey = getMemberKey(userId, deviceId);
        log.set("id", memberKey);
        const member = this._members.get(memberKey);
        if (member) {
            log.set("leave", true);
            this._members.remove(memberKey);
            member.disconnect(false, log);
        }
        this.emitChange();
    }

    /** @internal */
    handleDeviceMessage(message: SignallingMessage<MGroupCallBase>, userId: string, deviceId: string, syncLog: ILogItem) {
        // TODO: return if we are not membering to the call
        const key = getMemberKey(userId, deviceId);
        let member = this._members.get(key);
        if (member && message.content.sender_session_id === member.sessionId) {
            member.handleDeviceMessage(message, syncLog);
        } else {
            const item = syncLog.log({
                l: "call: buffering to_device message, member not found",
                t: CALL_LOG_TYPE,
                id: this.id,
                userId,
                deviceId,
                sessionId: message.content.sender_session_id,
                type: message.type
            });
            syncLog.refDetached(item);
            // we haven't received the m.call.member yet for this caller (or with this session id).
            // buffer the device messages or create the member/call as it should arrive in a moment
            let messages = this.bufferedDeviceMessages.get(key);
            if (!messages) {
                messages = new Set();
                this.bufferedDeviceMessages.set(key, messages);
            }
            messages.add(message);
        }
    }

    private async _createJoinPayload() {
        const {storage} = this.options;
        const txn = await storage.readTxn([storage.storeNames.roomState]);
        const stateEvent = await txn.roomState.get(this.roomId, EventType.GroupCallMember, this.options.ownUserId);
        const stateContent = stateEvent?.event?.content ?? {
            ["m.calls"]: []
        };
        const callsInfo = stateContent["m.calls"];
        let callInfo = callsInfo.find(c => c["m.call_id"] === this.id);
        if (!callInfo) {
            callInfo = {
                ["m.call_id"]: this.id,
                ["m.devices"]: []
            };
            callsInfo.push(callInfo);
        }
        callInfo["m.devices"] = callInfo["m.devices"].filter(d => d["device_id"] !== this.options.ownDeviceId);
        callInfo["m.devices"].push({
            ["device_id"]: this.options.ownDeviceId,
            ["session_id"]: this.options.sessionId,
            feeds: [{purpose: "m.usermedia"}]
        });

        this._deviceIndex = callInfo["m.devices"].length;
        this._eventTimestamp = Date.now();

        return stateContent;
    }

    private async _leaveCallMemberContent(): Promise<Record<string, any> | undefined> {
        const {storage} = this.options;
        const txn = await storage.readTxn([storage.storeNames.roomState]);
        const stateEvent = await txn.roomState.get(this.roomId, EventType.GroupCallMember, this.options.ownUserId);
        if (stateEvent) {
            const content = stateEvent.event.content;
            const callInfo = content["m.calls"]?.find(c => c["m.call_id"] === this.id);
            if (callInfo) {
                const devicesInfo = callInfo["m.devices"];
                const deviceIndex = devicesInfo.findIndex(d => d["device_id"] === this.options.ownDeviceId);
                if (deviceIndex !== -1) {
                    devicesInfo.splice(deviceIndex, 1);
                    return content;
                }
            }

        }
    }

    private connectToMember(member: Member, joinedData: JoinedData, log: ILogItem) {
        const logItem = joinedData.membersLogItem.child({l: "member", id: getMemberKey(member.userId, member.deviceId)});
        logItem.set("sessionId", member.sessionId);
        log.refDetached(logItem);
        // Safari can't send a MediaStream to multiple sources, so clone it
        member.connect(joinedData.localMedia.clone(), joinedData.localMuteSettings, logItem);
    }

    protected emitChange() {
        this.emit("change");
        this.options.emitUpdate(this);
    }
}<|MERGE_RESOLUTION|>--- conflicted
+++ resolved
@@ -121,7 +121,6 @@
         return this.callContent?.["m.intent"];
     }
 
-<<<<<<< HEAD
     get deviceIndex(): number | undefined {
         return this._deviceIndex;
     }
@@ -130,12 +129,6 @@
         return this._eventTimestamp;
     }
 
-    join(localMedia: LocalMedia): Promise<void> {
-        return this.logItem.wrap("join", async log => {
-            if (this._state !== GroupCallState.Created) {
-                return;
-            }
-=======
     async join(localMedia: LocalMedia): Promise<void> {
         if (this._state !== GroupCallState.Created || this.joinedData) {
             return;
@@ -155,7 +148,6 @@
         );
         this.joinedData = joinedData;
         await joinedData.logItem.wrap("join", async log => {
->>>>>>> 1a08616d
             this._state = GroupCallState.Joining;
             this.emitChange();
             const memberContent = await this._createJoinPayload();
@@ -270,14 +262,8 @@
     }
 
     /** @internal */
-<<<<<<< HEAD
     updateMembership(userId: string, callMembership: CallMembership, eventTimestamp: number, syncLog: ILogItem) {
-        this.logItem.wrap({l: "updateMember", id: userId}, log => {
-            syncLog.refDetached(log);
-=======
-    updateMembership(userId: string, callMembership: CallMembership, syncLog: ILogItem) {
         syncLog.wrap({l: "update call membership", t: CALL_LOG_TYPE, id: this.id, userId}, log => {
->>>>>>> 1a08616d
             const devices = callMembership["m.devices"];
             const previousDeviceIds = this.getDeviceIdsForUserId(userId);
             for (let deviceIndex = 0; deviceIndex < devices.length; deviceIndex++) {
@@ -300,11 +286,7 @@
                         const sessionIdChanged = member && member.sessionId !== device.session_id;
                         if (member && !sessionIdChanged) {
                             log.set("update", true);
-<<<<<<< HEAD
-                            member!.updateCallInfo(device, deviceIndex, eventTimestamp, log);
-=======
-                            member.updateCallInfo(device, log);
->>>>>>> 1a08616d
+                            member.updateCallInfo(device, deviceIndex, eventTimestamp, log);
                         } else {
                             if (member && sessionIdChanged) {
                                 log.set("removedSessionId", member.sessionId);
@@ -315,11 +297,7 @@
                             log.set("add", true);
                             member = new Member(
                                 RoomMember.fromUserId(this.roomId, userId, "join"),
-<<<<<<< HEAD
-                                device, deviceIndex, eventTimestamp, this._memberOptions, logItem
-=======
-                                device, this._memberOptions,
->>>>>>> 1a08616d
+                                device, deviceIndex, eventTimestamp, this._memberOptions
                             );
                             this._members.add(memberKey, member);
                             if (this.joinedData) {
