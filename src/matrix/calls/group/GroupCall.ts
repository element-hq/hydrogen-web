--- conflicted
+++ resolved
@@ -176,17 +176,16 @@
         return this.callContent?.["m.intent"];
     }
 
-<<<<<<< HEAD
     get deviceIndex(): number | undefined {
         return this._deviceIndex;
     }
 
     get eventTimestamp(): number | undefined {
         return this._eventTimestamp;
-=======
+    }
+
     get type(): CallType {
         return this.callContent?.["m.type"];
->>>>>>> 8c74e54f
     }
 
     /**
@@ -404,64 +403,33 @@
     }
 
     /** @internal */
-<<<<<<< HEAD
     updateMembership(userId: string, roomMember: RoomMember, callMembership: CallMembership, eventTimestamp: number, syncLog: ILogItem) {
-        syncLog.wrap({l: "update call membership", t: CALL_LOG_TYPE, id: this.id, userId}, log => {
-            const now = this.options.clock.now();
-            const devices = callMembership["m.devices"];
-            const previousDeviceIds = this.getDeviceIdsForUserId(userId);
-            for (let deviceIndex = 0; deviceIndex < devices.length; deviceIndex++) {
-                const device = devices[deviceIndex];
-                const deviceId = device.device_id;
-                const memberKey = getMemberKey(userId, deviceId);
-                if (userId === this.options.ownUserId && deviceId === this.options.ownDeviceId) {
-
-                        this._deviceIndex = deviceIndex;
-                        this._eventTimestamp = eventTimestamp;
-
-                    log.wrap("update own membership", log => {
-                        if (this.hasJoined) {
-                            if (this.joinedData) {
-                                this.joinedData.logItem.refDetached(log);
-=======
-    updateMembership(userId: string, roomMember: RoomMember, callMembership: CallMembership, syncLog: ILogItem) {
         this.errorBoundary.try(async () => {
             await syncLog.wrap({l: "update call membership", t: CALL_LOG_TYPE, id: this.id, userId}, async log => {
                 const now = this.options.clock.now();
                 const devices = callMembership["m.devices"];
                 const previousDeviceIds = this.getDeviceIdsForUserId(userId);
-                for (const device of devices) {
+                for (let deviceIndex = 0; deviceIndex < devices.length; deviceIndex++) {
+                    const device = devices[deviceIndex];
                     const deviceId = device.device_id;
                     const memberKey = getMemberKey(userId, deviceId);
                     if (userId === this.options.ownUserId && deviceId === this.options.ownDeviceId) {
+
+                        this._deviceIndex = deviceIndex;
+                        this._eventTimestamp = eventTimestamp;
+
                         log.wrap("update own membership", log => {
                             if (this.hasJoined) {
                                 if (this.joinedData) {
                                     this.joinedData.logItem.refDetached(log);
                                 }
                                 this._setupRenewMembershipTimeout(device, log);
->>>>>>> 8c74e54f
                             }
                             if (this._state === GroupCallState.Joining) {
                                 log.set("joined", true);
                                 this._state = GroupCallState.Joined;
                                 this.emitChange();
                             }
-<<<<<<< HEAD
-                            return;
-                        }
-                        let member = this._members.get(memberKey);
-                        const sessionIdChanged = member && member.sessionId !== device.session_id;
-                        if (member && !sessionIdChanged) {
-                            log.set("update", true);
-                            member.updateCallInfo(device, deviceIndex, eventTimestamp, log);
-                        } else {
-                            if (member && sessionIdChanged) {
-                                log.set("removedSessionId", member.sessionId);
-                                const disconnectLogItem = member.disconnect(false);
-                                if (disconnectLogItem) {
-                                    log.refDetached(disconnectLogItem);
-=======
                         });
                     } else {
                         await log.wrap({l: "update device membership", id: memberKey, sessionId: device.session_id}, async log => {
@@ -472,26 +440,14 @@
                                     member.dispose();
                                     this._members.remove(memberKey);
                                     log.set("removed", true);
->>>>>>> 8c74e54f
                                 }
                                 return;
                             }
-<<<<<<< HEAD
-                            log.set("add", true);
-                            member = new Member(
-                                roomMember,
-                                device, deviceIndex, eventTimestamp, this._memberOptions,
-                                log
-                            );
-                            this._members.add(memberKey, member);
-                            if (this.joinedData) {
-                                this.connectToMember(member, this.joinedData, log);
-=======
                             let member = this._members.get(memberKey);
                             const sessionIdChanged = member && member.sessionId !== device.session_id;
                             if (member && !sessionIdChanged) {
                                 log.set("update", true);
-                                member.updateCallInfo(device, log);
+                                member.updateCallInfo(device, deviceIndex, eventTimestamp, log);
                             } else {
                                 if (member && sessionIdChanged) {
                                     log.set("removedSessionId", member.sessionId);
@@ -506,14 +462,16 @@
                                 log.set("add", true);
                                 member = new Member(
                                     roomMember,
-                                    device, this._memberOptions,
+                                    device,
+                                    deviceIndex,
+                                    eventTimestamp,
+                                    this._memberOptions,
                                     log
                                 );
                                 this._members.add(memberKey, member);
                                 if (this.joinedData) {
                                     this.connectToMember(member, this.joinedData, log);
                                 }
->>>>>>> 8c74e54f
                             }
                             // flush pending messages, either after having created the member,
                             // or updated the session id with updateCallInfo
