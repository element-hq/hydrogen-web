/*
Copyright 2022 The Matrix.org Foundation C.I.C.

Licensed under the Apache License, Version 2.0 (the "License");
you may not use this file except in compliance with the License.
You may obtain a copy of the License at

    http://www.apache.org/licenses/LICENSE-2.0

Unless required by applicable law or agreed to in writing, software
distributed under the License is distributed on an "AS IS" BASIS,
WITHOUT WARRANTIES OR CONDITIONS OF ANY KIND, either express or implied.
See the License for the specific language governing permissions and
limitations under the License.
*/

import {ObservableMap} from "../../observable/map/ObservableMap";
import {WebRTC, PeerConnection} from "../../platform/types/WebRTC";
import {MediaDevices, Track} from "../../platform/types/MediaDevices";
import {handlesEventType} from "./PeerCall";
import {EventType, CallIntent} from "./callEventTypes";
import {GroupCall} from "./group/GroupCall";
import {makeId} from "../common";
import {CALL_LOG_TYPE} from "./common";
import {EVENT_TYPE as MEMBER_EVENT_TYPE, RoomMember} from "../room/members/RoomMember";

import type {LocalMedia} from "./LocalMedia";
import type {Room} from "../room/Room";
import type {MemberChange} from "../room/members/RoomMember";
import type {StateEvent} from "../storage/types";
import type {ILogItem, ILogger} from "../../logging/types";
import type {Platform} from "../../platform/web/Platform";
import type {BaseObservableMap} from "../../observable/map/BaseObservableMap";
import type {SignallingMessage, MGroupCallBase} from "./callEventTypes";
import type {Options as GroupCallOptions} from "./group/GroupCall";
import type {Transaction} from "../storage/idb/Transaction";
import type {CallEntry} from "../storage/idb/stores/CallStore";
import type {Clock} from "../../platform/web/dom/Clock";
import type {RoomStateHandler} from "../room/state/types";
import type {MemberSync} from "../room/timeline/persistence/MemberWriter";

export type Options = Omit<GroupCallOptions, "emitUpdate" | "createTimeout"> & {
    clock: Clock
};

function getRoomMemberKey(roomId: string, userId: string): string {
    return JSON.stringify(roomId)+`,`+JSON.stringify(userId);
}

export class CallHandler implements RoomStateHandler {
    // group calls by call id
    private readonly _calls: ObservableMap<string, GroupCall> = new ObservableMap<string, GroupCall>();
    // map of `"roomId","userId"` to set of conf_id's they are in
    private roomMemberToCallIds: Map<string, Set<string>> = new Map();
    private groupCallOptions: GroupCallOptions;
    private sessionId = makeId("s");

    constructor(private readonly options: Options) {
        this.groupCallOptions = Object.assign({}, this.options, {
            emitUpdate: (groupCall, params) => this._calls.update(groupCall.id, params),
            createTimeout: this.options.clock.createTimeout,
            sessionId: this.sessionId
        });
    }

    async loadCalls(intent: CallIntent = CallIntent.Ring) {
        const txn = await this._getLoadTxn();
        const callEntries = await txn.calls.getByIntent(intent);
        this._loadCallEntries(callEntries, txn);
    }

    async loadCallsForRoom(intent: CallIntent, roomId: string) {
        const txn = await this._getLoadTxn();
        const callEntries = await txn.calls.getByIntentAndRoom(intent, roomId);
        this._loadCallEntries(callEntries, txn);
    }

    private async _getLoadTxn(): Promise<Transaction> {
        const names = this.options.storage.storeNames;
        const txn = await this.options.storage.readTxn([
            names.calls,
            names.roomState,
        ]);
        return txn;
    }

    private async _loadCallEntries(callEntries: CallEntry[], txn: Transaction): Promise<void> {
        return this.options.logger.run({l: "loading calls", t: CALL_LOG_TYPE}, async log => {
            log.set("entries", callEntries.length);
            await Promise.all(callEntries.map(async callEntry => {
                if (this._calls.get(callEntry.callId)) {
                    return;
                }
                const event = await txn.roomState.get(callEntry.roomId, EventType.GroupCall, callEntry.callId);
                if (event) {
                    const call = new GroupCall(event.event.state_key, false, event.event.content, event.roomId, this.groupCallOptions);
                    this._calls.set(call.id, call);
                }
            }));
            const roomIds = Array.from(new Set(callEntries.map(e => e.roomId)));
            await Promise.all(roomIds.map(async roomId => {
                // TODO: don't load all members until we need them
                const callsMemberEvents = await txn.roomState.getAllForType(roomId, EventType.GroupCallMember);
                await Promise.all(callsMemberEvents.map(async entry => {
                    const userId = entry.event.sender;
                    const roomMemberState = await txn.roomState.get(roomId, MEMBER_EVENT_TYPE, userId);
                    let roomMember;
                    if (roomMemberState) {
                        roomMember = RoomMember.fromMemberEvent(roomMemberState.event);
                    }
                    if (!roomMember) {
                        // we'll be missing the member here if we received a call and it's members
                        // as pre-gap state and the members weren't active in the timeline we got.
                        roomMember = RoomMember.fromUserId(roomId, userId, "join");
                    }
                    this.handleCallMemberEvent(entry.event, roomMember, roomId, log);
                }));
            }));
            log.set("newSize", this._calls.size);
        });
    }

    async createCall(roomId: string, type: "m.video" | "m.voice", name: string, intent: CallIntent = CallIntent.Ring): Promise<GroupCall> {
        const call = new GroupCall(makeId("conf-"), true, { 
            "m.name": name,
            "m.intent": intent
        }, roomId, this.groupCallOptions);
        this._calls.set(call.id, call);

        try {
            await call.create(type);
            // store call info so it will ring again when reopening the app
            const txn = await this.options.storage.readWriteTxn([this.options.storage.storeNames.calls]);
            txn.calls.add({
                intent: call.intent,
                callId: call.id,
                timestamp: this.options.clock.now(),
                roomId: roomId
            });
            await txn.complete();
        } catch (err) {
            //if (err.name === "ConnectionError") {
                // if we're offline, give up and remove the call again
                this._calls.remove(call.id);
            //}
            throw err;
        }
        return call;
    }

    get calls(): BaseObservableMap<string, GroupCall> { return this._calls; }

    // TODO: check and poll turn server credentials here

    /** @internal */
    async handleRoomState(room: Room, event: StateEvent, memberSync: MemberSync, txn: Transaction, log: ILogItem) {
        if (event.type === EventType.GroupCall) {
            this.handleCallEvent(event, room.id, txn, log);
        }
        if (event.type === EventType.GroupCallMember) {
            let member = await memberSync.lookupMemberAtEvent(event.sender, event, txn);
            if (!member) {
                // we'll be missing the member here if we received a call and it's members
                // as pre-gap state and the members weren't active in the timeline we got.
                member = RoomMember.fromUserId(room.id, event.sender, "join");
            }
            this.handleCallMemberEvent(event, member, room.id, log);
        }
    }

    /** @internal */
    updateRoomMembers(room: Room, memberChanges: Map<string, MemberChange>) {
        // TODO: also have map for roomId to calls, so we can easily update members
        // we will also need this to get the call for a room
        for (const call of this._calls.values()) {
            if (call.roomId === room.id) {
                call.updateRoomMembers(memberChanges);
            }
        }
    }

    /** @internal */
    handlesDeviceMessageEventType(eventType: string): boolean {
        return handlesEventType(eventType);
    }

    /** @internal */
    handleDeviceMessage(message: SignallingMessage<MGroupCallBase>, userId: string, deviceId: string, log: ILogItem) {
        // TODO: buffer messages for calls we haven't received the state event for yet?
        const call = this._calls.get(message.content.conf_id);
        call?.handleDeviceMessage(message, userId, deviceId, log);
    }

    private handleCallEvent(event: StateEvent, roomId: string, txn: Transaction, log: ILogItem) {
        const callId = event.state_key;
        let call = this._calls.get(callId);
        if (call) {
            call.updateCallEvent(event.content, log);
            if (call.isTerminated) {
                call.disconnect(log);
                this._calls.remove(call.id);
                txn.calls.remove(call.intent, roomId, call.id);
            }
        } else {
            call = new GroupCall(event.state_key, false, event.content, roomId, this.groupCallOptions);
            this._calls.set(call.id, call);
            txn.calls.add({
                intent: call.intent,
                callId: call.id,
                timestamp: event.origin_server_ts,
                roomId: roomId
            });
        }
    }

    private handleCallMemberEvent(event: StateEvent, member: RoomMember, roomId: string, log: ILogItem) {
        const userId = event.state_key;
        const roomMemberKey = getRoomMemberKey(roomId, userId)
        const calls = event.content["m.calls"] ?? [];
        const eventTimestamp = event.origin_server_ts;
        for (const call of calls) {
            const callId = call["m.call_id"];
            const groupCall = this._calls.get(callId);
            // TODO: also check the member when receiving the m.call event
<<<<<<< HEAD
            groupCall?.updateMembership(userId, call, eventTimestamp, log);
=======
            groupCall?.updateMembership(userId, member, call, log);
>>>>>>> 3346f68d
        };
        const newCallIdsMemberOf = new Set<string>(calls.map(call => call["m.call_id"]));
        let previousCallIdsMemberOf = this.roomMemberToCallIds.get(roomMemberKey);

        // remove user as member of any calls not present anymore
        if (previousCallIdsMemberOf) {
            for (const previousCallId of previousCallIdsMemberOf) {
                if (!newCallIdsMemberOf.has(previousCallId)) {
                    const groupCall = this._calls.get(previousCallId);
                    groupCall?.removeMembership(userId, log);
                }
            }
        }
        if (newCallIdsMemberOf.size === 0) {
            this.roomMemberToCallIds.delete(roomMemberKey);
        } else {
            this.roomMemberToCallIds.set(roomMemberKey, newCallIdsMemberOf);
        }
    }
}
<|MERGE_RESOLUTION|>--- conflicted
+++ resolved
@@ -222,11 +222,7 @@
             const callId = call["m.call_id"];
             const groupCall = this._calls.get(callId);
             // TODO: also check the member when receiving the m.call event
-<<<<<<< HEAD
-            groupCall?.updateMembership(userId, call, eventTimestamp, log);
-=======
-            groupCall?.updateMembership(userId, member, call, log);
->>>>>>> 3346f68d
+            groupCall?.updateMembership(userId, member, call, eventTimestamp, log);
         };
         const newCallIdsMemberOf = new Set<string>(calls.map(call => call["m.call_id"]));
         let previousCallIdsMemberOf = this.roomMemberToCallIds.get(roomMemberKey);
