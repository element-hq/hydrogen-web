/*
Copyright 2020 The Matrix.org Foundation C.I.C.

Licensed under the Apache License, Version 2.0 (the "License");
you may not use this file except in compliance with the License.
You may obtain a copy of the License at

    http://www.apache.org/licenses/LICENSE-2.0

Unless required by applicable law or agreed to in writing, software
distributed under the License is distributed on an "AS IS" BASIS,
WITHOUT WARRANTIES OR CONDITIONS OF ANY KIND, either express or implied.
See the License for the specific language governing permissions and
limitations under the License.
*/

import {verifyEd25519Signature, SIGNATURE_ALGORITHM} from "./common.js";
import {HistoryVisibility, shouldShareKey} from "./common.js";
import {RoomMember} from "../room/members/RoomMember.js";

const TRACKING_STATUS_OUTDATED = 0;
const TRACKING_STATUS_UPTODATE = 1;

<<<<<<< HEAD
=======
function createUserIdentity(userId, initialRoomId = undefined) {
    return {
        userId: userId,
        roomIds: initialRoomId ? [initialRoomId] : [],
        crossSigningKeys: undefined,
        deviceTrackingStatus: TRACKING_STATUS_OUTDATED,
    };
}

>>>>>>> 8c74e54f
function addRoomToIdentity(identity, userId, roomId) {
    if (!identity) {
        identity = createUserIdentity(userId, roomId);
        return identity;
    } else {
        if (!identity.roomIds.includes(roomId)) {
            identity.roomIds.push(roomId);
            return identity;
        }
    }
}

// map 1 device from /keys/query response to DeviceIdentity
function deviceKeysAsDeviceIdentity(deviceSection) {
    const deviceId = deviceSection["device_id"];
    const userId = deviceSection["user_id"];
    return {
        userId,
        deviceId,
        ed25519Key: deviceSection.keys[`ed25519:${deviceId}`],
        curve25519Key: deviceSection.keys[`curve25519:${deviceId}`],
        algorithms: deviceSection.algorithms,
        displayName: deviceSection.unsigned?.device_display_name,
    };
}

export class DeviceTracker {
    constructor({storage, getSyncToken, olmUtil, ownUserId, ownDeviceId}) {
        this._storage = storage;
        this._getSyncToken = getSyncToken;
        this._identityChangedForRoom = null;
        this._olmUtil = olmUtil;
        this._ownUserId = ownUserId;
        this._ownDeviceId = ownDeviceId;
    }

    async writeDeviceChanges(changed, txn, log) {
        const {userIdentities} = txn;
        // TODO: should we also look at left here to handle this?:
        // the usual problem here is that you share a room with a user,
        // go offline, the remote user leaves the room, changes their devices,
        // then rejoins the room you share (or another room).
        // At which point you come online, all of this happens in the gap, 
        // and you don't notice that they ever left, 
        // and so the client doesn't invalidate their device cache for the user
        log.set("changed", changed.length);
        await Promise.all(changed.map(async userId => {
            const user = await userIdentities.get(userId);
            if (user) {
                log.log({l: "outdated", id: userId});
                user.deviceTrackingStatus = TRACKING_STATUS_OUTDATED;
                userIdentities.set(user);
            }
        }));
    }

    /** @return Promise<{added: string[], removed: string[]}> the user ids for who the room was added or removed to the userIdentity,
     *                                                        and with who a key should be now be shared
     **/
    async writeMemberChanges(room, memberChanges, historyVisibility, txn) {
        const added = [];
        const removed = [];
        await Promise.all(Array.from(memberChanges.values()).map(async memberChange => {
            // keys should now be shared with this member?
            // add the room to the userIdentity if so
            if (shouldShareKey(memberChange.membership, historyVisibility)) {
                if (await this._addRoomToUserIdentity(memberChange.roomId, memberChange.userId, txn)) {
                    added.push(memberChange.userId);
                }
            } else if (shouldShareKey(memberChange.previousMembership, historyVisibility)) {
                // try to remove room we were previously sharing the key with the member but not anymore
                const {roomId} = memberChange;
                // if we left the room, remove room from all user identities in the room
                if (memberChange.userId === this._ownUserId) {
                    const userIds = await txn.roomMembers.getAllUserIds(roomId);
                    await Promise.all(userIds.map(userId => {
                        return this._removeRoomFromUserIdentity(roomId, userId, txn);
                    }));
                } else {
                    await this._removeRoomFromUserIdentity(roomId, memberChange.userId, txn);
                }
                removed.push(memberChange.userId);
            }
        }));
        return {added, removed};
    }

    async trackRoom(room, historyVisibility, log) {
        if (room.isTrackingMembers || !room.isEncrypted) {
            return;
        }
        const memberList = await room.loadMemberList(undefined, log);
        const txn = await this._storage.readWriteTxn([
            this._storage.storeNames.roomSummary,
            this._storage.storeNames.userIdentities,
<<<<<<< HEAD
=======
            this._storage.storeNames.deviceIdentities, // to remove all devices in _removeRoomFromUserIdentity
>>>>>>> 8c74e54f
        ]);
        try {
            let isTrackingChanges;
            try {
                isTrackingChanges = room.writeIsTrackingMembers(true, txn);
                const members = Array.from(memberList.members.values());
                log.set("members", members.length);
<<<<<<< HEAD
                await Promise.all(members.map(async member => {
                    if (shouldShareKey(member.membership, historyVisibility)) {
                        await this._addRoomToUserIdentity(member.roomId, member.userId, txn);
=======
                // TODO: should we remove any userIdentities we should not share the key with??
                // e.g. as an extra security measure if we had a mistake in other code?
                await Promise.all(members.map(async member => {
                    if (shouldShareKey(member.membership, historyVisibility)) {
                        await this._addRoomToUserIdentity(member.roomId, member.userId, txn);
                    } else {
                        await this._removeRoomFromUserIdentity(member.roomId, member.userId, txn);
>>>>>>> 8c74e54f
                    }
                }));
            } catch (err) {
                txn.abort();
                throw err;
            }
            await txn.complete();
            room.applyIsTrackingMembersChanges(isTrackingChanges);
        } finally {
            memberList.release();
        }
    }

<<<<<<< HEAD
    async writeHistoryVisibility(room, historyVisibility, syncTxn, log) {
        const added = [];
        const removed = [];
        if (room.isTrackingMembers && room.isEncrypted) {
            await log.wrap("rewriting userIdentities", async log => {
                const memberList = await room.loadMemberList(syncTxn, log);
                try {
                    const members = Array.from(memberList.members.values());
                    log.set("members", members.length);
                    await Promise.all(members.map(async member => {
                        if (shouldShareKey(member.membership, historyVisibility)) {
                            if (await this._addRoomToUserIdentity(member.roomId, member.userId, syncTxn)) {
                                added.push(member.userId);
                            }
                        } else {
                            if (await this._removeRoomFromUserIdentity(member.roomId, member.userId, syncTxn)) {
                                removed.push(member.userId);
                            }
                        }
                    }));
                } finally {
                    memberList.release();
                }
            });
        }
        return {added, removed};
    }

=======
    async getCrossSigningKeysForUser(userId, hsApi, log) {
        return await log.wrap("DeviceTracker.getMasterKeyForUser", async log => {
            let txn = await this._storage.readTxn([
                this._storage.storeNames.userIdentities
            ]);
            let userIdentity = await txn.userIdentities.get(userId);
            if (userIdentity && userIdentity.deviceTrackingStatus !== TRACKING_STATUS_OUTDATED) {
                return userIdentity.crossSigningKeys;
            }
            // fetch from hs
            await this._queryKeys([userId], hsApi, log);
            // Retreive from storage now
            txn = await this._storage.readTxn([
                this._storage.storeNames.userIdentities
            ]);
            userIdentity = await txn.userIdentities.get(userId);
            return userIdentity?.crossSigningKeys;
        });
    }

    async writeHistoryVisibility(room, historyVisibility, syncTxn, log) {
        const added = [];
        const removed = [];
        if (room.isTrackingMembers && room.isEncrypted) {
            await log.wrap("rewriting userIdentities", async log => {
                const memberList = await room.loadMemberList(syncTxn, log);
                try {
                    const members = Array.from(memberList.members.values());
                    log.set("members", members.length);
                    await Promise.all(members.map(async member => {
                        if (shouldShareKey(member.membership, historyVisibility)) {
                            if (await this._addRoomToUserIdentity(member.roomId, member.userId, syncTxn)) {
                                added.push(member.userId);
                            }
                        } else {
                            if (await this._removeRoomFromUserIdentity(member.roomId, member.userId, syncTxn)) {
                                removed.push(member.userId);
                            }
                        }
                    }));
                } finally {
                    memberList.release();
                }
            });
        }
        return {added, removed};
    }

>>>>>>> 8c74e54f
    async _addRoomToUserIdentity(roomId, userId, txn) {
        const {userIdentities} = txn;
        const identity = await userIdentities.get(userId);
        const updatedIdentity = addRoomToIdentity(identity, userId, roomId);
        if (updatedIdentity) {
            userIdentities.set(updatedIdentity);
            return true;
        }
        return false;
    }

    async _removeRoomFromUserIdentity(roomId, userId, txn) {
        const {userIdentities, deviceIdentities} = txn;
        const identity = await userIdentities.get(userId);
        if (identity) {
            identity.roomIds = identity.roomIds.filter(id => id !== roomId);
            // no more encrypted rooms with this user, remove
            if (identity.roomIds.length === 0) {
                userIdentities.remove(userId);
                deviceIdentities.removeAllForUser(userId);
            } else {
                userIdentities.set(identity);
            }
            return true;
        }
        return false;
    }

    async _queryKeys(userIds, hsApi, log) {
        // TODO: we need to handle the race here between /sync and /keys/query just like we need to do for the member list ...
        // there are multiple requests going out for /keys/query though and only one for /members
        // So, while doing /keys/query, writeDeviceChanges should add userIds marked as outdated to a list
        // when /keys/query returns, we should check that list and requery if we queried for a given user.
        // and then remove the list.

        const deviceKeyResponse = await hsApi.queryKeys({
            "timeout": 10000,
            "device_keys": userIds.reduce((deviceKeysMap, userId) => {
                deviceKeysMap[userId] = [];
                return deviceKeysMap;
            }, {}),
            "token": this._getSyncToken()
        }, {log}).response();

        const masterKeys = log.wrap("master keys", log => this._filterValidMasterKeys(deviceKeyResponse, log));
        const selfSigningKeys = log.wrap("self-signing keys", log => this._filterVerifiedCrossSigningKeys(deviceKeyResponse["self_signing_keys"], "self_signing", masterKeys, log))
        const verifiedKeysPerUser = log.wrap("verify", log => this._filterVerifiedDeviceKeys(deviceKeyResponse["device_keys"], log));
        const txn = await this._storage.readWriteTxn([
            this._storage.storeNames.userIdentities,
            this._storage.storeNames.deviceIdentities,
        ]);
        let deviceIdentities;
        try {
            const devicesIdentitiesPerUser = await Promise.all(verifiedKeysPerUser.map(async ({userId, verifiedKeys}) => {
                const deviceIdentities = verifiedKeys.map(deviceKeysAsDeviceIdentity);
                const crossSigningKeys = {
                    masterKey: masterKeys.get(userId),
                    selfSigningKey: selfSigningKeys.get(userId),
                };
                return await this._storeQueriedDevicesForUserId(userId, crossSigningKeys, deviceIdentities, txn);
            }));
            deviceIdentities = devicesIdentitiesPerUser.reduce((all, devices) => all.concat(devices), []);
            log.set("devices", deviceIdentities.length);
        } catch (err) {
            txn.abort();
            throw err;
        }
        await txn.complete();
        return deviceIdentities;
    }

    async _storeQueriedDevicesForUserId(userId, crossSigningKeys, deviceIdentities, txn) {
        const knownDeviceIds = await txn.deviceIdentities.getAllDeviceIds(userId);
        // delete any devices that we know off but are not in the response anymore.
        // important this happens before checking if the ed25519 key changed,
        // otherwise we would end up deleting existing devices with changed keys.
        for (const deviceId of knownDeviceIds) {
            if (deviceIdentities.every(di => di.deviceId !== deviceId)) {
                txn.deviceIdentities.remove(userId, deviceId);
            }
        }

        // all the device identities as we will have them in storage
        const allDeviceIdentities = [];
        const deviceIdentitiesToStore = [];
        // filter out devices that have changed their ed25519 key since last time we queried them
        await Promise.all(deviceIdentities.map(async deviceIdentity => {
            if (knownDeviceIds.includes(deviceIdentity.deviceId)) {
                const existingDevice = await txn.deviceIdentities.get(deviceIdentity.userId, deviceIdentity.deviceId);
                if (existingDevice.ed25519Key !== deviceIdentity.ed25519Key) {
                    allDeviceIdentities.push(existingDevice);
                    return;
                }
            }
            allDeviceIdentities.push(deviceIdentity);
            deviceIdentitiesToStore.push(deviceIdentity);
        }));
        // store devices
        for (const deviceIdentity of deviceIdentitiesToStore) {
            txn.deviceIdentities.set(deviceIdentity);
        }
        // mark user identities as up to date
        let identity = await txn.userIdentities.get(userId);
        if (!identity) {
            // create the identity if it doesn't exist, which can happen if
            // we request devices before tracking the room.
            // IMPORTANT here that the identity gets created without any roomId!
            // if we claim that we share and e2ee room with the user without having
            // checked, we could share keys with that user without them being in the room
            identity = createUserIdentity(userId);
        }
        identity.deviceTrackingStatus = TRACKING_STATUS_UPTODATE;
        identity.crossSigningKeys = crossSigningKeys;
        txn.userIdentities.set(identity);

        return allDeviceIdentities;
    }

    _filterValidMasterKeys(keyQueryResponse, log) {
        const masterKeys = new Map();
        const masterKeysResponse = keyQueryResponse["master_keys"];
        if (!masterKeysResponse) {
            return masterKeys;
        }
        const validMasterKeyResponses = Object.entries(masterKeysResponse).filter(([userId, keyInfo]) => {
            if (keyInfo["user_id"] !== userId) {
                return false;
            }
            if (!Array.isArray(keyInfo.usage) || !keyInfo.usage.includes("master")) {
                return false;
            }
            return true;
        });
        validMasterKeyResponses.reduce((msks, [userId, keyInfo]) => {
            const keyIds = Object.keys(keyInfo.keys);
            if (keyIds.length !== 1) {
                return false;
            }
            const masterKey = keyInfo.keys[keyIds[0]];
            msks.set(userId, masterKey);
            return msks;
        }, masterKeys);
        return masterKeys;
    }

    _filterVerifiedCrossSigningKeys(crossSigningKeysResponse, usage, masterKeys, log) {
        const keys = new Map();
        if (!crossSigningKeysResponse) {
            return keys;
        }
        const validKeysResponses = Object.entries(crossSigningKeysResponse).filter(([userId, keyInfo]) => {
            if (keyInfo["user_id"] !== userId) {
                return false;
            }
            if (!Array.isArray(keyInfo.usage) || !keyInfo.usage.includes(usage)) {
                return false;
            }
            // verify with master key
            const masterKey = masterKeys.get(userId);
            return verifyEd25519Signature(this._olmUtil, userId, masterKey, masterKey, keyInfo, log);
        });
        validKeysResponses.reduce((keys, [userId, keyInfo]) => {
            const keyIds = Object.keys(keyInfo.keys);
            if (keyIds.length !== 1) {
                return false;
            }
            const key = keyInfo.keys[keyIds[0]];
            keys.set(userId, key);
            return keys;
        }, keys);
        return keys;
    }

    /**
     * @return {Array<{userId, verifiedKeys: Array<DeviceSection>>}
     */
    _filterVerifiedDeviceKeys(keyQueryDeviceKeysResponse, parentLog) {
        const curve25519Keys = new Set();
        const verifiedKeys = Object.entries(keyQueryDeviceKeysResponse).map(([userId, keysByDevice]) => {
            const verifiedEntries = Object.entries(keysByDevice).filter(([deviceId, deviceKeys]) => {
                const deviceIdOnKeys = deviceKeys["device_id"];
                const userIdOnKeys = deviceKeys["user_id"];
                if (userIdOnKeys !== userId) {
                    return false;
                }
                if (deviceIdOnKeys !== deviceId) {
                    return false;
                }
                const ed25519Key = deviceKeys.keys?.[`ed25519:${deviceId}`];
                const curve25519Key = deviceKeys.keys?.[`curve25519:${deviceId}`];
                if (typeof ed25519Key !== "string" || typeof curve25519Key !== "string") {
                    return false;
                }
                if (curve25519Keys.has(curve25519Key)) {
                    parentLog.log({
                        l: "ignore device with duplicate curve25519 key",
                        keys: deviceKeys
                    }, parentLog.level.Warn);
                    return false;
                }
                curve25519Keys.add(curve25519Key);
                const isValid = this._hasValidSignature(deviceKeys, parentLog);
                if (!isValid) {
                    parentLog.log({
                        l: "ignore device with invalid signature",
                        keys: deviceKeys
                    }, parentLog.level.Warn);
                }
                return isValid;
            });
            const verifiedKeys = verifiedEntries.map(([, deviceKeys]) => deviceKeys);
            return {userId, verifiedKeys};
        });
        return verifiedKeys;
    }

    _hasValidSignature(deviceSection, parentLog) {
        const deviceId = deviceSection["device_id"];
        const userId = deviceSection["user_id"];
        const ed25519Key = deviceSection?.keys?.[`${SIGNATURE_ALGORITHM}:${deviceId}`];
        return verifyEd25519Signature(this._olmUtil, userId, deviceId, ed25519Key, deviceSection, parentLog);
    }

    /**
     * Gives all the device identities for a room that is already tracked.
     * Can be used to decide which users to share keys with.
     * Assumes room is already tracked. Call `trackRoom` first if unsure.
     * @param  {String} roomId [description]
     * @return {[type]}        [description]
     */
    async devicesForTrackedRoom(roomId, hsApi, log) {
        const txn = await this._storage.readTxn([
            this._storage.storeNames.roomMembers,
            this._storage.storeNames.userIdentities,
        ]);

        // because we don't have multiEntry support in IE11, we get a set of userIds that is pretty close to what we
        // need as a good first filter (given that non-join memberships will be in there). After fetching the identities,
        // we check which ones have the roomId for the room we're looking at.
        
        // So, this will also contain non-joined memberships
        const userIds = await txn.roomMembers.getAllUserIds(roomId);
        // TODO: check here if userIds is safe? yes it is
        return await this._devicesForUserIdsInTrackedRoom(roomId, userIds, txn, hsApi, log);
    }

    /** 
     * Can be used to decide which users to share keys with.
     * Assumes room is already tracked. Call `trackRoom` first if unsure.
     */
    async devicesForRoomMembers(roomId, userIds, hsApi, log) {
        const txn = await this._storage.readTxn([
            this._storage.storeNames.userIdentities,
        ]);
        return await this._devicesForUserIdsInTrackedRoom(roomId, userIds, txn, hsApi, log);
    }

    /** 
     * Cannot be used to decide which users to share keys with.
     * Does not assume membership to any room or whether any room is tracked.
     */
    async devicesForUsers(userIds, hsApi, log) {
        const txn = await this._storage.readTxn([
            this._storage.storeNames.userIdentities,
        ]);

        const upToDateIdentities = [];
        const outdatedUserIds = [];
        await Promise.all(userIds.map(async userId => {
            const i = await txn.userIdentities.get(userId);
            if (i && i.deviceTrackingStatus === TRACKING_STATUS_UPTODATE) {
                upToDateIdentities.push(i);
            } else if (!i || i.deviceTrackingStatus === TRACKING_STATUS_OUTDATED) {
                // allow fetching for userIdentities we don't know about yet,
                // as we don't assume the room is tracked here.
                outdatedUserIds.push(userId);
            }
        }));
        return this._devicesForUserIdentities(upToDateIdentities, outdatedUserIds, hsApi, log);
    }

    /** gets a single device */
    async deviceForId(userId, deviceId, hsApi, log) {
        const txn = await this._storage.readTxn([
            this._storage.storeNames.deviceIdentities,
        ]);
        let device = await txn.deviceIdentities.get(userId, deviceId);
        if (device) {
            log.set("existingDevice", true);
        } else {
            //// BEGIN EXTRACT (deviceKeysMap)
            const deviceKeyResponse = await hsApi.queryKeys({
                "timeout": 10000,
                "device_keys": {
                    [userId]: [deviceId]
                },
                "token": this._getSyncToken()
            }, {log}).response();
            // verify signature
            const verifiedKeysPerUser = log.wrap("verify", log => this._filterVerifiedDeviceKeys(deviceKeyResponse["device_keys"], log));
            //// END EXTRACT
            // TODO: what if verifiedKeysPerUser is empty or does not contain userId?
            const verifiedKeys = verifiedKeysPerUser
                .find(vkpu => vkpu.userId === userId).verifiedKeys
                .find(vk => vk["device_id"] === deviceId);
            // user hasn't uploaded keys for device?
            if (!verifiedKeys) {
                return undefined;
            }
            device = deviceKeysAsDeviceIdentity(verifiedKeys);
            const txn = await this._storage.readWriteTxn([
                this._storage.storeNames.deviceIdentities,
            ]);
            // check again we don't have the device already.
            // when updating all keys for a user we allow updating the
            // device when the key hasn't changed so the device display name
            // can be updated, but here we don't.
            const existingDevice = await txn.deviceIdentities.get(userId, deviceId);
            if (existingDevice) {
                device = existingDevice;
                log.set("existingDeviceAfterFetch", true);
            } else {
                try {
                    txn.deviceIdentities.set(device);
                    log.set("newDevice", true);
                } catch (err) {
                    txn.abort();
                    throw err;
                }
                await txn.complete();
            }
        }
        return device;
    }

    /**
     * Gets all the device identities with which keys should be shared for a set of users in a tracked room.
     * If any userIdentities are outdated, it will fetch them from the homeserver.
     * @param  {string} roomId the id of the tracked room to filter users by.
     * @param  {Array<string>} userIds a set of user ids to try and find the identity for.
     * @param  {Transaction} userIdentityTxn to read the user identities
     * @param  {HomeServerApi} hsApi
     * @return {Array<DeviceIdentity>} all devices identities for the given users we should share keys with.
     */
    async _devicesForUserIdsInTrackedRoom(roomId, userIds, userIdentityTxn, hsApi, log) {
        const allMemberIdentities = await Promise.all(userIds.map(userId => userIdentityTxn.userIdentities.get(userId)));
        const identities = allMemberIdentities.filter(identity => {
            // we use roomIds to decide with whom we should share keys for a given room,
            // taking into account the membership and room history visibility.
            // so filter out anyone who we shouldn't share keys with.
            // Given we assume the room is tracked,
            // also exclude any userId which doesn't have a userIdentity yet.
            return identity && identity.roomIds.includes(roomId);
        });
        const upToDateIdentities = identities.filter(i => i.deviceTrackingStatus === TRACKING_STATUS_UPTODATE);
        const outdatedUserIds = identities
            .filter(i => i.deviceTrackingStatus === TRACKING_STATUS_OUTDATED)
            .map(i => i.userId);
        let devices = await this._devicesForUserIdentities(upToDateIdentities, outdatedUserIds, hsApi, log);
        // filter out our own device as we should never share keys with it.
        devices = devices.filter(device => {
            const isOwnDevice = device.userId === this._ownUserId && device.deviceId === this._ownDeviceId;
            return !isOwnDevice;
        });
        return devices;
    }

    /** Gets the device identites for a set of user identities that
     * are known to be up to date, and a set of userIds that are known
     * to be absent from our store our outdated. The outdated user ids
     * will have their keys fetched from the homeserver. */
    async _devicesForUserIdentities(upToDateIdentities, outdatedUserIds, hsApi, log) {
        log.set("uptodate", upToDateIdentities.length);
        log.set("outdated", outdatedUserIds.length);
        let queriedDevices;
        if (outdatedUserIds.length) {
            // TODO: ignore the race between /sync and /keys/query for now,
            // where users could get marked as outdated or added/removed from the room while
            // querying keys
            queriedDevices = await this._queryKeys(outdatedUserIds, hsApi, log);
        }

        const deviceTxn = await this._storage.readTxn([
            this._storage.storeNames.deviceIdentities,
        ]);
        const devicesPerUser = await Promise.all(upToDateIdentities.map(identity => {
            return deviceTxn.deviceIdentities.getAllForUserId(identity.userId);
        }));
        let flattenedDevices = devicesPerUser.reduce((all, devicesForUser) => all.concat(devicesForUser), []);
        if (queriedDevices && queriedDevices.length) {
            flattenedDevices = flattenedDevices.concat(queriedDevices);
        }
        return flattenedDevices;
    }

    async getDeviceByCurve25519Key(curve25519Key, txn) {
        return await txn.deviceIdentities.getByCurve25519Key(curve25519Key);
    }
}

import {createMockStorage} from "../../mocks/Storage";
import {Instance as NullLoggerInstance} from "../../logging/NullLogger";
import {MemberChange} from "../room/members/RoomMember";

export function tests() {

    function createUntrackedRoomMock(roomId, joinedUserIds, invitedUserIds = []) {
        return {
            id: roomId,
            isTrackingMembers: false,
            isEncrypted: true,
            loadMemberList: () => {
                const joinedMembers = joinedUserIds.map(userId => {return RoomMember.fromUserId(roomId, userId, "join");});
                const invitedMembers = invitedUserIds.map(userId => {return RoomMember.fromUserId(roomId, userId, "invite");});
                const members = joinedMembers.concat(invitedMembers);
                const memberMap = members.reduce((map, member) => {
                    map.set(member.userId, member);
                    return map;
                }, new Map());
                return {members: memberMap, release() {}}
            },
            writeIsTrackingMembers(isTrackingMembers) {
                if (this.isTrackingMembers !== isTrackingMembers) {
                    return isTrackingMembers;
                }
                return undefined;
            },
            applyIsTrackingMembersChanges(isTrackingMembers) {
                if (isTrackingMembers !== undefined) {
                    this.isTrackingMembers = isTrackingMembers;
                }
            },
        }
    }

    function createQueryKeysHSApiMock(createKey = (algorithm, userId, deviceId) => `${algorithm}:${userId}:${deviceId}:key`) {
        return {
            queryKeys(payload) {
                const {device_keys: deviceKeys} = payload;
                const userKeys = Object.entries(deviceKeys).reduce((userKeys, [userId, deviceIds]) => {
                    if (deviceIds.length === 0) {
                        deviceIds = ["device1"];
                    }
                    userKeys[userId] = deviceIds.filter(d => d === "device1").reduce((deviceKeys, deviceId) => {
                        deviceKeys[deviceId] = {
                            "algorithms": [
                              "m.olm.v1.curve25519-aes-sha2",
                              "m.megolm.v1.aes-sha2"
                            ],
                            "device_id": deviceId,
                            "keys": {
                                [`curve25519:${deviceId}`]: createKey("curve25519", userId, deviceId),
                                [`ed25519:${deviceId}`]: createKey("ed25519", userId, deviceId),
                            },
                            "signatures": {
                                [userId]: {
                                    [`ed25519:${deviceId}`]: `ed25519:${userId}:${deviceId}:signature`
                                }
                            },
                            "unsigned": {
                              "device_display_name": `${userId} Phone`
                            },
                            "user_id": userId
                        };
                        return deviceKeys;
                    }, {});
                    return userKeys;
                }, {});
                const response = {device_keys: userKeys};
                return {
                    async response() {
                        return response;
                    }
                };
            }
        };
    }

    async function writeMemberListToStorage(room, storage) {
        const txn = await storage.readWriteTxn([
            storage.storeNames.roomMembers,
        ]);
        const memberList = await room.loadMemberList(txn);
        try {
            for (const member of memberList.members.values()) {
                txn.roomMembers.set(member.serialize());
            }
        } catch (err) {
            txn.abort();
            throw err;
        } finally {
            memberList.release();
        }
        await txn.complete();
    }

    const roomId = "!abc:hs.tld";

    return {
        "trackRoom only writes joined members with history visibility of joined": async assert => {
            const storage = await createMockStorage();
            const tracker = new DeviceTracker({
                storage,
                getSyncToken: () => "token",
                olmUtil: {ed25519_verify: () => {}}, // valid if it does not throw
                ownUserId: "@alice:hs.tld",
                ownDeviceId: "ABCD",
            });
            const room = createUntrackedRoomMock(roomId, ["@alice:hs.tld", "@bob:hs.tld"], ["@charly:hs.tld"]);
            await tracker.trackRoom(room, HistoryVisibility.Joined, NullLoggerInstance.item);
            const txn = await storage.readTxn([storage.storeNames.userIdentities]);
            assert.deepEqual(await txn.userIdentities.get("@alice:hs.tld"), {
                userId: "@alice:hs.tld",
                crossSigningKeys: undefined,
                roomIds: [roomId],
                deviceTrackingStatus: TRACKING_STATUS_OUTDATED
            });
            assert.deepEqual(await txn.userIdentities.get("@bob:hs.tld"), {
                userId: "@bob:hs.tld",
                roomIds: [roomId],
                crossSigningKeys: undefined,
                deviceTrackingStatus: TRACKING_STATUS_OUTDATED
            });
            assert.equal(await txn.userIdentities.get("@charly:hs.tld"), undefined);
        },
        "getting devices for tracked room yields correct keys": async assert => {
            const storage = await createMockStorage();
            const tracker = new DeviceTracker({
                storage,
                getSyncToken: () => "token",
                olmUtil: {ed25519_verify: () => {}}, // valid if it does not throw
                ownUserId: "@alice:hs.tld",
                ownDeviceId: "ABCD",
            });
            const room = createUntrackedRoomMock(roomId, ["@alice:hs.tld", "@bob:hs.tld"]);
            await tracker.trackRoom(room, HistoryVisibility.Joined, NullLoggerInstance.item);
            const hsApi = createQueryKeysHSApiMock();
            const devices = await tracker.devicesForRoomMembers(roomId, ["@alice:hs.tld", "@bob:hs.tld"], hsApi, NullLoggerInstance.item);
            assert.equal(devices.length, 2);
            assert.equal(devices.find(d => d.userId === "@alice:hs.tld").ed25519Key, "ed25519:@alice:hs.tld:device1:key");
            assert.equal(devices.find(d => d.userId === "@bob:hs.tld").ed25519Key, "ed25519:@bob:hs.tld:device1:key");
        },
        "device with changed key is ignored": async assert => {
            const storage = await createMockStorage();
            const tracker = new DeviceTracker({
                storage,
                getSyncToken: () => "token",
                olmUtil: {ed25519_verify: () => {}}, // valid if it does not throw
                ownUserId: "@alice:hs.tld",
                ownDeviceId: "ABCD",
            });
            const room = createUntrackedRoomMock(roomId, ["@alice:hs.tld", "@bob:hs.tld"]);
            await tracker.trackRoom(room, HistoryVisibility.Joined, NullLoggerInstance.item);
            const hsApi = createQueryKeysHSApiMock();
            // query devices first time
            await tracker.devicesForRoomMembers(roomId, ["@alice:hs.tld", "@bob:hs.tld"], hsApi, NullLoggerInstance.item);
            const txn = await storage.readWriteTxn([storage.storeNames.userIdentities]);
            // mark alice as outdated, so keys will be fetched again
            tracker.writeDeviceChanges(["@alice:hs.tld"], txn, NullLoggerInstance.item);
            await txn.complete();
            const hsApiWithChangedAliceKey = createQueryKeysHSApiMock((algo, userId, deviceId) => {
                return `${algo}:${userId}:${deviceId}:${userId === "@alice:hs.tld" ? "newKey" : "key"}`;
            });
            const devices = await tracker.devicesForRoomMembers(roomId, ["@alice:hs.tld", "@bob:hs.tld"], hsApiWithChangedAliceKey, NullLoggerInstance.item);
            assert.equal(devices.length, 2);
            assert.equal(devices.find(d => d.userId === "@alice:hs.tld").ed25519Key, "ed25519:@alice:hs.tld:device1:key");
            assert.equal(devices.find(d => d.userId === "@bob:hs.tld").ed25519Key, "ed25519:@bob:hs.tld:device1:key");
            const txn2 = await storage.readTxn([storage.storeNames.deviceIdentities]);
            // also check the modified key was not stored
            assert.equal((await txn2.deviceIdentities.get("@alice:hs.tld", "device1")).ed25519Key, "ed25519:@alice:hs.tld:device1:key");
        },
        "change history visibility from joined to invited adds invitees": async assert => {
            const storage = await createMockStorage();
            const tracker = new DeviceTracker({
                storage,
                getSyncToken: () => "token",
                olmUtil: {ed25519_verify: () => {}}, // valid if it does not throw
                ownUserId: "@alice:hs.tld",
                ownDeviceId: "ABCD",
            });
            // alice is joined, bob is invited
            const room = await createUntrackedRoomMock(roomId, 
                ["@alice:hs.tld"], ["@bob:hs.tld"]);
            await tracker.trackRoom(room, HistoryVisibility.Joined, NullLoggerInstance.item);
            const txn = await storage.readWriteTxn([storage.storeNames.userIdentities, storage.storeNames.deviceIdentities]);
            assert.equal(await txn.userIdentities.get("@bob:hs.tld"), undefined);
            const {added, removed} = await tracker.writeHistoryVisibility(room, HistoryVisibility.Invited, txn, NullLoggerInstance.item);
            assert.equal((await txn.userIdentities.get("@bob:hs.tld")).userId, "@bob:hs.tld");
            assert.deepEqual(added, ["@bob:hs.tld"]);
            assert.deepEqual(removed, []);
        },
        "change history visibility from invited to joined removes invitees": async assert => {
            const storage = await createMockStorage();
            const tracker = new DeviceTracker({
                storage,
                getSyncToken: () => "token",
                olmUtil: {ed25519_verify: () => {}}, // valid if it does not throw
                ownUserId: "@alice:hs.tld",
                ownDeviceId: "ABCD",
            });
            // alice is joined, bob is invited
            const room = await createUntrackedRoomMock(roomId, 
                ["@alice:hs.tld"], ["@bob:hs.tld"]);
            await tracker.trackRoom(room, HistoryVisibility.Invited, NullLoggerInstance.item);
            const txn = await storage.readWriteTxn([storage.storeNames.userIdentities, storage.storeNames.deviceIdentities]);
            assert.equal((await txn.userIdentities.get("@bob:hs.tld")).userId, "@bob:hs.tld");
            const {added, removed} = await tracker.writeHistoryVisibility(room, HistoryVisibility.Joined, txn, NullLoggerInstance.item);
            assert.equal(await txn.userIdentities.get("@bob:hs.tld"), undefined);
            assert.deepEqual(added, []);
            assert.deepEqual(removed, ["@bob:hs.tld"]);
        },
        "adding invitee with history visibility of invited adds room to userIdentities": async assert => {
            const storage = await createMockStorage();
            const tracker = new DeviceTracker({
                storage,
                getSyncToken: () => "token",
                olmUtil: {ed25519_verify: () => {}}, // valid if it does not throw
                ownUserId: "@alice:hs.tld",
                ownDeviceId: "ABCD",
            });
            const room = await createUntrackedRoomMock(roomId, ["@alice:hs.tld"]);
            await tracker.trackRoom(room, HistoryVisibility.Invited, NullLoggerInstance.item);
            const txn = await storage.readWriteTxn([storage.storeNames.userIdentities, storage.storeNames.deviceIdentities]);
            // inviting a new member
            const inviteChange = new MemberChange(RoomMember.fromUserId(roomId, "@bob:hs.tld", "invite"));
            const {added, removed} = await tracker.writeMemberChanges(room, [inviteChange], HistoryVisibility.Invited, txn);
            assert.deepEqual(added, ["@bob:hs.tld"]);
            assert.deepEqual(removed, []);
            assert.equal((await txn.userIdentities.get("@bob:hs.tld")).userId, "@bob:hs.tld");
        },
        "adding invitee with history visibility of joined doesn't add room": async assert => {
            const storage = await createMockStorage();
            const tracker = new DeviceTracker({
                storage,
                getSyncToken: () => "token",
                olmUtil: {ed25519_verify: () => {}}, // valid if it does not throw
                ownUserId: "@alice:hs.tld",
                ownDeviceId: "ABCD",
            });
            const room = await createUntrackedRoomMock(roomId, ["@alice:hs.tld"]);
            await tracker.trackRoom(room, HistoryVisibility.Joined, NullLoggerInstance.item);
            const txn = await storage.readWriteTxn([storage.storeNames.userIdentities, storage.storeNames.deviceIdentities]);
            // inviting a new member
            const inviteChange = new MemberChange(RoomMember.fromUserId(roomId, "@bob:hs.tld", "invite"));
            const memberChanges = new Map([[inviteChange.userId, inviteChange]]);
            const {added, removed} = await tracker.writeMemberChanges(room, memberChanges, HistoryVisibility.Joined, txn);
            assert.deepEqual(added, []);
            assert.deepEqual(removed, []);
            assert.equal(await txn.userIdentities.get("@bob:hs.tld"), undefined);
        },
        "getting all devices after changing history visibility now includes invitees": async assert => {
            const storage = await createMockStorage();
            const tracker = new DeviceTracker({
                storage,
                getSyncToken: () => "token",
                olmUtil: {ed25519_verify: () => {}}, // valid if it does not throw
                ownUserId: "@alice:hs.tld",
                ownDeviceId: "ABCD",
            });
            const room = createUntrackedRoomMock(roomId, ["@alice:hs.tld"], ["@bob:hs.tld"]);
            await tracker.trackRoom(room, HistoryVisibility.Invited, NullLoggerInstance.item);
            const hsApi = createQueryKeysHSApiMock();
            // write memberlist from room mock to mock storage,
            // as devicesForTrackedRoom reads directly from roomMembers store.
            await writeMemberListToStorage(room, storage);
            const devices = await tracker.devicesForTrackedRoom(roomId, hsApi, NullLoggerInstance.item);
            assert.equal(devices.length, 2);
            assert.equal(devices.find(d => d.userId === "@alice:hs.tld").ed25519Key, "ed25519:@alice:hs.tld:device1:key");
            assert.equal(devices.find(d => d.userId === "@bob:hs.tld").ed25519Key, "ed25519:@bob:hs.tld:device1:key");
        },
        "rejecting invite with history visibility of invited removes room from user identity": async assert => {
            const storage = await createMockStorage();
            const tracker = new DeviceTracker({
                storage,
                getSyncToken: () => "token",
                olmUtil: {ed25519_verify: () => {}}, // valid if it does not throw
                ownUserId: "@alice:hs.tld",
                ownDeviceId: "ABCD",
            });
            // alice is joined, bob is invited
            const room = await createUntrackedRoomMock(roomId, ["@alice:hs.tld"], ["@bob:hs.tld"]);
            await tracker.trackRoom(room, HistoryVisibility.Invited, NullLoggerInstance.item);
            const txn = await storage.readWriteTxn([storage.storeNames.userIdentities, storage.storeNames.deviceIdentities]);
            // reject invite
            const inviteChange = new MemberChange(RoomMember.fromUserId(roomId, "@bob:hs.tld", "leave"), "invite");
            const memberChanges = new Map([[inviteChange.userId, inviteChange]]);
            const {added, removed} = await tracker.writeMemberChanges(room, memberChanges, HistoryVisibility.Invited, txn);
            assert.deepEqual(added, []);
            assert.deepEqual(removed, ["@bob:hs.tld"]);
            assert.equal(await txn.userIdentities.get("@bob:hs.tld"), undefined);
        },
        "remove room from user identity sharing multiple rooms with us preserves other room": async assert => {
            const storage = await createMockStorage();
            const tracker = new DeviceTracker({
                storage,
                getSyncToken: () => "token",
                olmUtil: {ed25519_verify: () => {}}, // valid if it does not throw
                ownUserId: "@alice:hs.tld",
                ownDeviceId: "ABCD",
            });
            // alice is joined, bob is invited
            const room1 = await createUntrackedRoomMock("!abc:hs.tld", ["@alice:hs.tld", "@bob:hs.tld"]);
            const room2 = await createUntrackedRoomMock("!def:hs.tld", ["@alice:hs.tld", "@bob:hs.tld"]);
            await tracker.trackRoom(room1, HistoryVisibility.Joined, NullLoggerInstance.item);
            await tracker.trackRoom(room2, HistoryVisibility.Joined, NullLoggerInstance.item);
            const txn1 = await storage.readTxn([storage.storeNames.userIdentities]);
            assert.deepEqual((await txn1.userIdentities.get("@bob:hs.tld")).roomIds, ["!abc:hs.tld", "!def:hs.tld"]);
            const leaveChange = new MemberChange(RoomMember.fromUserId(room2.id, "@bob:hs.tld", "leave"), "join");
            const memberChanges = new Map([[leaveChange.userId, leaveChange]]);
            const txn2 = await storage.readWriteTxn([storage.storeNames.userIdentities, storage.storeNames.deviceIdentities]);
            await tracker.writeMemberChanges(room2, memberChanges, HistoryVisibility.Joined, txn2);
            await txn2.complete();
            const txn3 = await storage.readTxn([storage.storeNames.userIdentities]);
            assert.deepEqual((await txn3.userIdentities.get("@bob:hs.tld")).roomIds, ["!abc:hs.tld"]);
        },
        "add room to user identity sharing multiple rooms with us preserves other room": async assert => {
            const storage = await createMockStorage();
            const tracker = new DeviceTracker({
                storage,
                getSyncToken: () => "token",
                olmUtil: {ed25519_verify: () => {}}, // valid if it does not throw
                ownUserId: "@alice:hs.tld",
                ownDeviceId: "ABCD",
            });
            // alice is joined, bob is invited
            const room1 = await createUntrackedRoomMock("!abc:hs.tld", ["@alice:hs.tld", "@bob:hs.tld"]);
            const room2 = await createUntrackedRoomMock("!def:hs.tld", ["@alice:hs.tld", "@bob:hs.tld"]);
            await tracker.trackRoom(room1, HistoryVisibility.Joined, NullLoggerInstance.item);
            const txn1 = await storage.readTxn([storage.storeNames.userIdentities]);
            assert.deepEqual((await txn1.userIdentities.get("@bob:hs.tld")).roomIds, ["!abc:hs.tld"]);
            await tracker.trackRoom(room2, HistoryVisibility.Joined, NullLoggerInstance.item);
            const txn2 = await storage.readTxn([storage.storeNames.userIdentities]);
            assert.deepEqual((await txn2.userIdentities.get("@bob:hs.tld")).roomIds, ["!abc:hs.tld", "!def:hs.tld"]);
        },
<<<<<<< HEAD
=======
        "devicesForUsers fetches users even though they aren't in any tracked room": async assert => {
            const storage = await createMockStorage();
            const tracker = new DeviceTracker({
                storage,
                getSyncToken: () => "token",
                olmUtil: {ed25519_verify: () => {}}, // valid if it does not throw
                ownUserId: "@alice:hs.tld",
                ownDeviceId: "ABCD",
            });
            const hsApi = createQueryKeysHSApiMock();
            const devices = await tracker.devicesForUsers(["@bob:hs.tld"], hsApi, NullLoggerInstance.item);
            assert.equal(devices.length, 1);
            assert.equal(devices[0].curve25519Key, "curve25519:@bob:hs.tld:device1:key");
            const txn1 = await storage.readTxn([storage.storeNames.userIdentities]);
            assert.deepEqual((await txn1.userIdentities.get("@bob:hs.tld")).roomIds, []);
        },
        "devicesForUsers doesn't add any roomId when creating userIdentity": async assert => {
            const storage = await createMockStorage();
            const tracker = new DeviceTracker({
                storage,
                getSyncToken: () => "token",
                olmUtil: {ed25519_verify: () => {}}, // valid if it does not throw
                ownUserId: "@alice:hs.tld",
                ownDeviceId: "ABCD",
            });
            const hsApi = createQueryKeysHSApiMock();
            await tracker.devicesForUsers(["@bob:hs.tld"], hsApi, NullLoggerInstance.item);
            const txn1 = await storage.readTxn([storage.storeNames.userIdentities]);
            assert.deepEqual((await txn1.userIdentities.get("@bob:hs.tld")).roomIds, []);
        }
>>>>>>> 8c74e54f
    }
}<|MERGE_RESOLUTION|>--- conflicted
+++ resolved
@@ -21,8 +21,6 @@
 const TRACKING_STATUS_OUTDATED = 0;
 const TRACKING_STATUS_UPTODATE = 1;
 
-<<<<<<< HEAD
-=======
 function createUserIdentity(userId, initialRoomId = undefined) {
     return {
         userId: userId,
@@ -32,7 +30,6 @@
     };
 }
 
->>>>>>> 8c74e54f
 function addRoomToIdentity(identity, userId, roomId) {
     if (!identity) {
         identity = createUserIdentity(userId, roomId);
@@ -128,10 +125,7 @@
         const txn = await this._storage.readWriteTxn([
             this._storage.storeNames.roomSummary,
             this._storage.storeNames.userIdentities,
-<<<<<<< HEAD
-=======
             this._storage.storeNames.deviceIdentities, // to remove all devices in _removeRoomFromUserIdentity
->>>>>>> 8c74e54f
         ]);
         try {
             let isTrackingChanges;
@@ -139,11 +133,6 @@
                 isTrackingChanges = room.writeIsTrackingMembers(true, txn);
                 const members = Array.from(memberList.members.values());
                 log.set("members", members.length);
-<<<<<<< HEAD
-                await Promise.all(members.map(async member => {
-                    if (shouldShareKey(member.membership, historyVisibility)) {
-                        await this._addRoomToUserIdentity(member.roomId, member.userId, txn);
-=======
                 // TODO: should we remove any userIdentities we should not share the key with??
                 // e.g. as an extra security measure if we had a mistake in other code?
                 await Promise.all(members.map(async member => {
@@ -151,7 +140,6 @@
                         await this._addRoomToUserIdentity(member.roomId, member.userId, txn);
                     } else {
                         await this._removeRoomFromUserIdentity(member.roomId, member.userId, txn);
->>>>>>> 8c74e54f
                     }
                 }));
             } catch (err) {
@@ -165,7 +153,26 @@
         }
     }
 
-<<<<<<< HEAD
+    async getCrossSigningKeysForUser(userId, hsApi, log) {
+        return await log.wrap("DeviceTracker.getMasterKeyForUser", async log => {
+            let txn = await this._storage.readTxn([
+                this._storage.storeNames.userIdentities
+            ]);
+            let userIdentity = await txn.userIdentities.get(userId);
+            if (userIdentity && userIdentity.deviceTrackingStatus !== TRACKING_STATUS_OUTDATED) {
+                return userIdentity.crossSigningKeys;
+            }
+            // fetch from hs
+            await this._queryKeys([userId], hsApi, log);
+            // Retreive from storage now
+            txn = await this._storage.readTxn([
+                this._storage.storeNames.userIdentities
+            ]);
+            userIdentity = await txn.userIdentities.get(userId);
+            return userIdentity?.crossSigningKeys;
+        });
+    }
+
     async writeHistoryVisibility(room, historyVisibility, syncTxn, log) {
         const added = [];
         const removed = [];
@@ -194,56 +201,6 @@
         return {added, removed};
     }
 
-=======
-    async getCrossSigningKeysForUser(userId, hsApi, log) {
-        return await log.wrap("DeviceTracker.getMasterKeyForUser", async log => {
-            let txn = await this._storage.readTxn([
-                this._storage.storeNames.userIdentities
-            ]);
-            let userIdentity = await txn.userIdentities.get(userId);
-            if (userIdentity && userIdentity.deviceTrackingStatus !== TRACKING_STATUS_OUTDATED) {
-                return userIdentity.crossSigningKeys;
-            }
-            // fetch from hs
-            await this._queryKeys([userId], hsApi, log);
-            // Retreive from storage now
-            txn = await this._storage.readTxn([
-                this._storage.storeNames.userIdentities
-            ]);
-            userIdentity = await txn.userIdentities.get(userId);
-            return userIdentity?.crossSigningKeys;
-        });
-    }
-
-    async writeHistoryVisibility(room, historyVisibility, syncTxn, log) {
-        const added = [];
-        const removed = [];
-        if (room.isTrackingMembers && room.isEncrypted) {
-            await log.wrap("rewriting userIdentities", async log => {
-                const memberList = await room.loadMemberList(syncTxn, log);
-                try {
-                    const members = Array.from(memberList.members.values());
-                    log.set("members", members.length);
-                    await Promise.all(members.map(async member => {
-                        if (shouldShareKey(member.membership, historyVisibility)) {
-                            if (await this._addRoomToUserIdentity(member.roomId, member.userId, syncTxn)) {
-                                added.push(member.userId);
-                            }
-                        } else {
-                            if (await this._removeRoomFromUserIdentity(member.roomId, member.userId, syncTxn)) {
-                                removed.push(member.userId);
-                            }
-                        }
-                    }));
-                } finally {
-                    memberList.release();
-                }
-            });
-        }
-        return {added, removed};
-    }
-
->>>>>>> 8c74e54f
     async _addRoomToUserIdentity(roomId, userId, txn) {
         const {userIdentities} = txn;
         const identity = await userIdentities.get(userId);
@@ -978,8 +935,6 @@
             const txn2 = await storage.readTxn([storage.storeNames.userIdentities]);
             assert.deepEqual((await txn2.userIdentities.get("@bob:hs.tld")).roomIds, ["!abc:hs.tld", "!def:hs.tld"]);
         },
-<<<<<<< HEAD
-=======
         "devicesForUsers fetches users even though they aren't in any tracked room": async assert => {
             const storage = await createMockStorage();
             const tracker = new DeviceTracker({
@@ -1010,6 +965,5 @@
             const txn1 = await storage.readTxn([storage.storeNames.userIdentities]);
             assert.deepEqual((await txn1.userIdentities.get("@bob:hs.tld")).roomIds, []);
         }
->>>>>>> 8c74e54f
     }
 }