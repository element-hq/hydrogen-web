--- conflicted
+++ resolved
@@ -29,12 +29,9 @@
 import type {Navigation} from "./navigation/Navigation";
 import type {SegmentType} from "./navigation/index";
 import type {IURLRouter} from "./navigation/URLRouter";
-<<<<<<< HEAD
 import type {History} from "../platform/web/dom/History";
-=======
 import type { ITimeFormatter } from "../platform/types/types";
 import type { FeatureSet } from "../features";
->>>>>>> e77727ea
 
 export type Options<T extends object = SegmentType> = {
     platform: Platform;
@@ -158,12 +155,11 @@
         return this._options.navigation as unknown as Navigation<N>;
     }
 
-<<<<<<< HEAD
     get history(): History {
         return this._options.history;
-=======
+    }
+
     get timeFormatter(): ITimeFormatter {
         return this._options.platform.timeFormatter;
->>>>>>> e77727ea
     }
 }