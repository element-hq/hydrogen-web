--- conflicted
+++ resolved
@@ -154,12 +154,7 @@
     }
 
     async logout() {
-<<<<<<< HEAD
-        const sessionId = this.navigation.path.get("session")?.value;
-        await this._client.startLogout(sessionId);
-=======
         await this._client.startLogout(this.navigation.path.get("session").value);
->>>>>>> 8c74e54f
         this.navigation.push("session", true);
     }
 
