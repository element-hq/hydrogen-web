--- conflicted
+++ resolved
@@ -36,12 +36,8 @@
     async load() {
         this.track(this.navigation.observe("login").subscribe(() => this._applyNavigation()));
         this.track(this.navigation.observe("session").subscribe(() => this._applyNavigation()));
-<<<<<<< HEAD
-        this._applyNavigation(this.urlCreator.getLastUrl());
+        this._applyNavigation(true);
         setTheme(await this.platform.settingsStorage.getString("theme"));
-=======
-        this._applyNavigation(true);
->>>>>>> 870cf62a
     }
 
     async _applyNavigation(shouldRestoreLastUrl) {
