--- conflicted
+++ resolved
@@ -43,11 +43,7 @@
     }
 
     get cancelUrl(): string | undefined {
-<<<<<<< HEAD
-        return this.urlCreator.urlForSegment("session", true);
-=======
         return this.urlRouter.urlForSegment("session", true);
->>>>>>> 8c74e54f
     }
 
     async logout(): Promise<void> {
