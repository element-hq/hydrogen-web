--- conflicted
+++ resolved
@@ -34,10 +34,8 @@
     "details": true;
     "members": true;
     "member": string;
-<<<<<<< HEAD
     "device-verification": string | boolean;
     "join-room": true;
-=======
     "oidc": { 
         state: string, 
     } & 
@@ -50,7 +48,6 @@
             errorDescription: string | null,
             errorUri: string | null ,
         });
->>>>>>> a913fbb8
 };
 
 export function createNavigation(): Navigation<SegmentType> {
