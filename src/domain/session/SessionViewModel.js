--- conflicted
+++ resolved
@@ -85,27 +85,18 @@
         }));
         this._updateCreateRoom(createRoom.get());
 
-<<<<<<< HEAD
+        const joinRoom = this.navigation.observe("join-room");
+        this.track(joinRoom.subscribe((joinRoomOpen) => {
+            this._updateJoinRoom(joinRoomOpen);
+        }));
+        this._updateJoinRoom(joinRoom.get());
+
         setupLightboxNavigation(this, 'lightboxViewModel', (eventId) => {
             return {
                 room: this._roomFromNavigation(),
                 eventId,
             };
         });
-=======
-        const joinRoom = this.navigation.observe("join-room");
-        this.track(joinRoom.subscribe((joinRoomOpen) => {
-            this._updateJoinRoom(joinRoomOpen);
-        }));
-        this._updateJoinRoom(joinRoom.get());
-
-        const lightbox = this.navigation.observe("lightbox");
-        this.track(lightbox.subscribe(eventId => {
-            this._updateLightbox(eventId);
-        }));
-        this._updateLightbox(lightbox.get());
-
->>>>>>> 4d5f202d
 
         const rightpanel = this.navigation.observe("right-panel");
         this.track(rightpanel.subscribe(() => this._updateRightPanel()));
@@ -313,8 +304,6 @@
         this.emitChange("activeMiddleViewModel");
     }
 
-<<<<<<< HEAD
-=======
     _updateJoinRoom(joinRoomOpen) {
         if (this._joinRoomViewModel) {
             this._joinRoomViewModel = this.disposeTracked(this._joinRoomViewModel);
@@ -340,7 +329,6 @@
         return this._lightboxViewModel;
     }
 
->>>>>>> 4d5f202d
     _roomFromNavigation() {
         const roomId = this.navigation.path.get("room")?.value;
         const room = this._client.session.rooms.get(roomId);
