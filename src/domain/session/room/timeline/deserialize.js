--- conflicted
+++ resolved
@@ -14,13 +14,8 @@
 limitations under the License.
 */
 
-<<<<<<< HEAD
-import { MessageBody, HeaderBlock, TableBlock, ListBlock, CodeBlock, PillPart, FormatPart, NewLinePart, RulePart, TextPart, LinkPart, ImagePart } from "./MessageBody"
-import { linkify } from "./linkify/linkify";
-=======
-import { MessageBody, HeaderBlock, TableBlock, ListBlock, CodeBlock, PillPart, FormatPart, NewLinePart, RulePart, TextPart, LinkPart, ImagePart } from "./MessageBody.js"
+import {MessageBody, HeaderBlock, TableBlock, ListBlock, CodeBlock, PillPart, FormatPart, NewLinePart, RulePart, TextPart, LinkPart, ImagePart} from "./MessageBody"
 import {linkify} from "./linkify/linkify";
->>>>>>> 9ad5dd75
 
 /* At the time of writing (Jul 1 2021), Matrix Spec recommends
  * allowing the following HTML tags:
