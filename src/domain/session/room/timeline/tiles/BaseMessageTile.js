/*
Copyright 2020 Bruno Windels <bruno@windels.cloud>

Licensed under the Apache License, Version 2.0 (the "License");
you may not use this file except in compliance with the License.
You may obtain a copy of the License at

    http://www.apache.org/licenses/LICENSE-2.0

Unless required by applicable law or agreed to in writing, software
distributed under the License is distributed on an "AS IS" BASIS,
WITHOUT WARRANTIES OR CONDITIONS OF ANY KIND, either express or implied.
See the License for the specific language governing permissions and
limitations under the License.
*/

import {SimpleTile} from "./SimpleTile.js";
import {ReactionsViewModel} from "../ReactionsViewModel.js";
import {getIdentifierColorNumber, avatarInitials, getAvatarHttpUrl} from "../../../../avatar";
import {copyPlaintext} from "../../../../../platform/web/dom/utils";



export class BaseMessageTile extends SimpleTile {
    constructor(entry, options) {
        super(entry, options);
        this._isContinuation = false;
        this._reactions = null;
        this._replyTile = null;
        if (this._entry.annotations || this._entry.pendingAnnotations) {
            this._updateReactions();
        }
        this._updateReplyTileIfNeeded(undefined);
    }

    notifyVisible() {
        super.notifyVisible();
        this._replyTile?.notifyVisible();
    }


    get _mediaRepository() {
        return this._room.mediaRepository;
    }

    get permaLink() {
        return `https://matrix.to/#/${encodeURIComponent(this._room.id)}/${encodeURIComponent(this._entry.id)}`;
    }

    copyPermalink() {
<<<<<<< HEAD
        copyPlaintext(this.permaLink);
    }

    get senderProfileLink() {
        return `https://matrix.to/#/${encodeURIComponent(this.sender)}`;
    }

    get eventId() {
        return this._entry.id;
    }

    get displayName() {
        return this._entry.displayName || this.sender;
=======
        this.platform.copyPlaintext(this.permaLink);
>>>>>>> e77727ea
    }

    get senderProfileLink() {
        return `https://matrix.to/#/${encodeURIComponent(this.sender)}`;
    }

    get memberPanelLink() {
        return `${this.urlRouter.urlUntilSegment("room")}/member/${this.sender}`;
    }

    // Avatar view model contract
    get avatarColorNumber() {
        return getIdentifierColorNumber(this._entry.sender);
    }

    avatarUrl(size) {
        return getAvatarHttpUrl(this._entry.avatarUrl, size, this.platform, this._mediaRepository);
    }

    get avatarLetter() {
        return avatarInitials(this.sender);
    }

    get avatarTitle() {
        return this.sender;
    }

<<<<<<< HEAD
    get date() {
        return this._date && this._date.toLocaleDateString({}, {month: "numeric", day: "numeric", timeZone: 'UTC'});
    }

    get time() {
        return this._date && this._date.toLocaleTimeString({}, {hour: "numeric", minute: "2-digit", timeZone: 'UTC'});
=======
    get time() {
        return this._date && this.timeFormatter.formatTime(this._date);
>>>>>>> e77727ea
    }

    get isOwn() {
        return this._entry.sender === this._ownMember?.userId;
    }

    get isContinuation() {
        return this._isContinuation;
    }

    get isUnverified() {
        return this._entry.isUnverified;
    }

    get isReply() {
        return this._entry.isReply;
    }

    _getContent() {
        return this._entry.content;
    }

    updatePreviousSibling(prev) {
        super.updatePreviousSibling(prev);
        let isContinuation = false;
        if (prev && prev instanceof BaseMessageTile && prev.sender === this.sender) {
            // timestamp is null for pending events
            const myTimestamp = this._entry.timestamp;
            const otherTimestamp = prev._entry.timestamp;
            // other message was sent less than 5min ago
            isContinuation = (myTimestamp - otherTimestamp) < (5 * 60 * 1000);
        }
        if (isContinuation !== this._isContinuation) {
            this._isContinuation = isContinuation;
            this.emitChange("isContinuation");
        }
    }

    updateEntry(entry, param) {
        const action = super.updateEntry(entry, param);
        if (action.shouldUpdate) {
            this._updateReactions();
        }
        this._updateReplyTileIfNeeded(param);
        return action;
    }

    _updateReplyTileIfNeeded(param) {
        const replyEntry = this._entry.contextEntry;
        if (replyEntry) {
            // this is an update to contextEntry used for replyPreview
            const action = this._replyTile?.updateEntry(replyEntry, param);
            if (action?.shouldReplace || !this._replyTile) {
                this.disposeTracked(this._replyTile);
                const tileClassForEntry = this._options.tileClassForEntry;
                const ReplyTile = tileClassForEntry(replyEntry, this._options);
                if (ReplyTile) {
                    this._replyTile = new ReplyTile(replyEntry, this._options);
                }
            }
            if(action?.shouldUpdate) {
                this._replyTile?.emitChange();
            }
        }
    }

    startReply() {
        this._roomVM.startReply(this._entry);
    }

    createReplyContent(msgtype, body) {
        return this._entry.createReplyContent(msgtype, body);
    }

    redact(reason, log) {
        return this._room.sendRedaction(this._entry.id, reason, log);
    }

    get canRedact() {
        return this._powerLevels.canRedactFromSender(this._entry.sender);
    }

    get reactions() {
        if (this.shape !== "redacted") {
            return this._reactions;
        }
        return null;
    }

    get canReact() {
        return this._powerLevels.canSendType("m.reaction");
    }

    react(key, log = null) {
        return this.logger.wrapOrRun(log, "react", async log => {
            if (!this.canReact) {
                log.set("powerlevel_lacking", true);
                return;
            }
            if (this._entry.haveAnnotation(key)) {
                log.set("already_reacted", true);
                return;
            }
            const redaction = this._entry.pendingAnnotations?.get(key)?.redactionEntry;
            if (redaction && !redaction.pendingEvent.hasStartedSending) {
                log.set("abort_redaction", true);
                await redaction.pendingEvent.abort();
            } else {
                await this._room.sendEvent("m.reaction", this._entry.annotate(key), null, log);
            }
        });
    }

    redactReaction(key, log = null) {
        return this.logger.wrapOrRun(log, "redactReaction", async log => {
            if (!this._powerLevels.canRedactFromSender(this._ownMember.userId)) {
                log.set("powerlevel_lacking", true);
                return;
            }
            if (!this._entry.haveAnnotation(key)) {
                log.set("not_yet_reacted", true);
                return;
            }
            let entry = this._entry.pendingAnnotations?.get(key)?.annotationEntry;
            if (!entry) {
                entry = await this._timeline.getOwnAnnotationEntry(this._entry.id, key);
            }
            if (entry) {
                await this._room.sendRedaction(entry.id, null, log);
            } else {
                log.set("no_reaction", true);
            }
        });
    }

    toggleReaction(key, log = null) {
        return this.logger.wrapOrRun(log, "toggleReaction", async log => {
            if (this._entry.haveAnnotation(key)) {
                await this.redactReaction(key, log);
            } else {
                await this.react(key, log);
            }
        });
    }

    _updateReactions() {
        const {annotations, pendingAnnotations} = this._entry;
        if (!annotations && !pendingAnnotations) {
            if (this._reactions) {
                this._reactions = null;
            }
        } else {
            if (!this._reactions) {
                this._reactions = new ReactionsViewModel(this);
            }
            this._reactions.update(annotations, pendingAnnotations);
        }
    }

    get replyTile() {
        if (!this._entry.contextEventId) {
            return null;
        }
        return this._replyTile;
    }
}<|MERGE_RESOLUTION|>--- conflicted
+++ resolved
@@ -48,31 +48,19 @@
     }
 
     copyPermalink() {
-<<<<<<< HEAD
-        copyPlaintext(this.permaLink);
+        this.platform.copyPlaintext(this.permaLink);
     }
 
     get senderProfileLink() {
         return `https://matrix.to/#/${encodeURIComponent(this.sender)}`;
     }
 
+    get memberPanelLink() {
+        return `${this.urlRouter.urlUntilSegment("room")}/member/${this.sender}`;
+    }
+
     get eventId() {
         return this._entry.id;
-    }
-
-    get displayName() {
-        return this._entry.displayName || this.sender;
-=======
-        this.platform.copyPlaintext(this.permaLink);
->>>>>>> e77727ea
-    }
-
-    get senderProfileLink() {
-        return `https://matrix.to/#/${encodeURIComponent(this.sender)}`;
-    }
-
-    get memberPanelLink() {
-        return `${this.urlRouter.urlUntilSegment("room")}/member/${this.sender}`;
     }
 
     // Avatar view model contract
@@ -92,17 +80,8 @@
         return this.sender;
     }
 
-<<<<<<< HEAD
-    get date() {
-        return this._date && this._date.toLocaleDateString({}, {month: "numeric", day: "numeric", timeZone: 'UTC'});
-    }
-
-    get time() {
-        return this._date && this._date.toLocaleTimeString({}, {hour: "numeric", minute: "2-digit", timeZone: 'UTC'});
-=======
     get time() {
         return this._date && this.timeFormatter.formatTime(this._date);
->>>>>>> e77727ea
     }
 
     get isOwn() {
