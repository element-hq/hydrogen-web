/*
Copyright 2020 Bruno Windels <bruno@windels.cloud>

Licensed under the Apache License, Version 2.0 (the "License");
you may not use this file except in compliance with the License.
You may obtain a copy of the License at

    http://www.apache.org/licenses/LICENSE-2.0

Unless required by applicable law or agreed to in writing, software
distributed under the License is distributed on an "AS IS" BASIS,
WITHOUT WARRANTIES OR CONDITIONS OF ANY KIND, either express or implied.
See the License for the specific language governing permissions and
limitations under the License.
*/

import {UpdateAction} from "../UpdateAction.js";
import {ErrorReportViewModel} from "../../../../ErrorReportViewModel";
import {TileShape} from "./ITile";
import {SendStatus} from "../../../../../matrix/room/sending/PendingEvent.js";
import {DateTile} from "./DateTile";

export class SimpleTile extends ErrorReportViewModel {
    constructor(entry, options) {
        super(options);
        this._entry = entry;
        this._date = this._entry.timestamp ? new Date(this._entry.timestamp) : undefined;
        this._needsDateSeparator = false;
        this._emitUpdate = undefined;
    }
    // view model props for all subclasses
    // hmmm, could also do instanceof ... ?
    get shape() {
        return null;
        // "gap" | "message" | "image" | ... ?
    }

    // don't show display name / avatar
    // probably only for BaseMessageTiles of some sort?
    get isContinuation() {
        return false;
    }

<<<<<<< HEAD
    get isHighlighted() {
        return this._entry.isHighlighted;
    }

    get hasDateSeparator() {
        return false;
=======
    get needsDateSeparator() {
        return this._needsDateSeparator;
    }

    createDateSeparator() {
        return new DateTile(this, this.childOptions({}));
    }

    _updateDateSeparator(prev) {
        if (prev && prev._date && this._date) {
            this._needsDateSeparator = prev._date.getFullYear() !== this._date.getFullYear() ||
                prev._date.getMonth() !== this._date.getMonth() ||
                prev._date.getDate() !== this._date.getDate();
        } else {
            this._needsDateSeparator = !!this._date;
        }
>>>>>>> e77727ea
    }

    get id() {
        return this._entry.asEventKey();
    }

    get eventId() {
        return this._entry.id;
    }

    get isPending() {
        return this._entry.isPending;
    }

    get isUnsent() {
        return this._entry.isPending && this._entry.pendingEvent.status !== SendStatus.Sent;
    }

    get canAbortSending() {
        return this._entry.isPending &&
            !this._entry.pendingEvent.hasStartedSending;
    }

    abortSending() {
        this._entry.pendingEvent?.abort();
    }

    // TilesCollection contract below
    setUpdateEmit(emitUpdate) {
        this._emitUpdate = emitUpdate;
    }

    /** overrides the emitChange in ViewModel to also emit the update over the tiles collection */
    emitChange(changedProps) {
        if (this._emitUpdate) {
            // it can happen that after some network call
            // we switched away from the room and the response
            // comes in, triggering an emitChange in a tile that
            // has been disposed already (and hence the change
            // callback has been cleared by dispose) We should just ignore this.
            this._emitUpdate(this, changedProps);
        }
        super.emitChange(changedProps);
    }

    get upperEntry() {
        return this._entry;
    }

    get lowerEntry() {
        return this._entry;
    }

    get comparisonIsNotCommutative() {
        return false;
    }

    compare(tile) {
        if (tile.comparisonIsNotCommutative) {
            return -tile.compare(this);
        } else {
            return this.upperEntry.compare(tile.upperEntry);
        }
    }

    compareEntry(entry) {
        return this._entry.compare(entry);
    }

    // update received for already included (falls within sort keys) entry
    updateEntry(entry, param) {
        const renderedAsRedacted = this.shape === "redacted";
        if (!entry.isGap && entry.isRedacted !== renderedAsRedacted) {
            // recreate the tile if the entry becomes redacted
            return UpdateAction.Replace("shape");
        } else {
            this._entry = entry;
            return UpdateAction.Update(param);
        }
    }

    // return whether the tile should be removed
    // as SimpleTile only has one entry, the tile should be removed
    removeEntry(/*entry*/) {
        return true;
    }

    // SimpleTile can only contain 1 entry
    tryIncludeEntry() {
        return false;
    }
    // let item know it has a new sibling
    updatePreviousSibling(prev) {
        if (prev?.shape !== TileShape.DateHeader) {
            this._updateDateSeparator(prev);
        }
    }

    // let item know it has a new sibling
    updateNextSibling(/*next*/) {
    
    }

    notifyVisible() {}

    dispose() {
        this.setUpdateEmit(null);
        super.dispose();
    }
    // TilesCollection contract above

    get _room() {
        return this._roomVM.room;
    }

    get _roomVM() {
        return this._options.roomVM;
    }

    get _timeline() {
        return this._options.timeline;
    }

    get _powerLevels() {
        return this._timeline.powerLevels;
    }

    get _ownMember() {
        return this._options.timeline.me;
    }

    get displayName() {
        return this._entry.displayName || this.sender;
    }

    get sender() {
        return this._entry.sender;
    }
}

import { EventEntry } from "../../../../../matrix/room/timeline/entries/EventEntry.js";

export function tests() {
    return {
        "needsDateSeparator is false when previous sibling is for same date": assert => {
            const fridayEntry = new EventEntry({
                event: {
                    origin_server_ts: 1669376446222,
                    type: "m.room.message",
                    content: {}
                }
            }, undefined);
            const thursdayEntry = new EventEntry({
                event: {
                    origin_server_ts: fridayEntry.timestamp - (60 * 60 * 8 * 1000),
                    type: "m.room.message",
                    content: {}
                }
            }, undefined);
            const fridayTile = new SimpleTile(fridayEntry, {});
            const thursdayTile = new SimpleTile(thursdayEntry, {});
            assert.equal(fridayTile.needsDateSeparator, false);
            fridayTile.updatePreviousSibling(thursdayTile);
            assert.equal(fridayTile.needsDateSeparator, false);
        },
        "needsDateSeparator is true when previous sibling is for different date": assert => {
            const fridayEntry = new EventEntry({
                event: {
                    origin_server_ts: 1669376446222,
                    type: "m.room.message",
                    content: {}
                }
            }, undefined);
            const thursdayEntry = new EventEntry({
                event: {
                    origin_server_ts: fridayEntry.timestamp - (60 * 60 * 24 * 1000),
                    type: "m.room.message",
                    content: {}
                }
            }, undefined);
            const fridayTile = new SimpleTile(fridayEntry, {});
            const thursdayTile = new SimpleTile(thursdayEntry, {});
            assert.equal(fridayTile.needsDateSeparator, false);
            fridayTile.updatePreviousSibling(thursdayTile);
            assert.equal(fridayTile.needsDateSeparator, true);
        },
        "needsDateSeparator is true when previous sibling is undefined": assert => {
            const fridayEntry = new EventEntry({
                event: {
                    origin_server_ts: 1669376446222,
                    type: "m.room.message",
                    content: {}
                }
            }, undefined);
            const fridayTile = new SimpleTile(fridayEntry, {});
            assert.equal(fridayTile.needsDateSeparator, false);
            fridayTile.updatePreviousSibling(undefined);
            assert.equal(fridayTile.needsDateSeparator, true);
        },
    }
}<|MERGE_RESOLUTION|>--- conflicted
+++ resolved
@@ -41,14 +41,10 @@
         return false;
     }
 
-<<<<<<< HEAD
     get isHighlighted() {
         return this._entry.isHighlighted;
     }
 
-    get hasDateSeparator() {
-        return false;
-=======
     get needsDateSeparator() {
         return this._needsDateSeparator;
     }
@@ -65,7 +61,6 @@
         } else {
             this._needsDateSeparator = !!this._date;
         }
->>>>>>> e77727ea
     }
 
     get id() {
