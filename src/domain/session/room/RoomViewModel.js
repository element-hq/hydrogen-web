/*
Copyright 2020 Bruno Windels <bruno@windels.cloud>
Copyright 2020 The Matrix.org Foundation C.I.C.

Licensed under the Apache License, Version 2.0 (the "License");
you may not use this file except in compliance with the License.
You may obtain a copy of the License at

    http://www.apache.org/licenses/LICENSE-2.0

Unless required by applicable law or agreed to in writing, software
distributed under the License is distributed on an "AS IS" BASIS,
WITHOUT WARRANTIES OR CONDITIONS OF ANY KIND, either express or implied.
See the License for the specific language governing permissions and
limitations under the License.
*/

import {TimelineViewModel} from "./timeline/TimelineViewModel.js";
import {ComposerViewModel} from "./ComposerViewModel.js"
import {CallViewModel} from "./CallViewModel"
import {PickMapObservableValue} from "../../../observable/value";
import {avatarInitials, getIdentifierColorNumber, getAvatarHttpUrl} from "../../avatar";
import {ErrorReportViewModel} from "../../ErrorReportViewModel";
import {ViewModel} from "../../ViewModel";
import {imageToInfo} from "../common.js";
import {LocalMedia} from "../../../matrix/calls/LocalMedia";
// TODO: remove fallback so default isn't included in bundle for SDK users that have their custom tileClassForEntry
// this is a breaking SDK change though to make this option mandatory
import {tileClassForEntry as defaultTileClassForEntry} from "./timeline/tiles/index";
import {joinRoom} from "../../../matrix/room/joinRoom";

export class RoomViewModel extends ErrorReportViewModel {
    constructor(options) {
        super(options);
        const {room, tileClassForEntry} = options;
        this._room = room;
        this._timelineVM = null;
        this._tileClassForEntry = tileClassForEntry ?? defaultTileClassForEntry;
        this._tileOptions = undefined;
        this._onRoomChange = this._onRoomChange.bind(this);
        this._composerVM = null;
        if (room.isArchived) {
            this._composerVM = this.track(new ArchivedViewModel(this.childOptions({archivedRoom: room})));
        } else {
            this._recreateComposerOnPowerLevelChange();
        }
        this._clearUnreadTimout = null;
        this._closeUrl = this.urlRouter.urlUntilSegment("session");
        this._setupCallViewModel();
    }

    _setupCallViewModel() {
        if (!this.features.calls) {
            return;
        }
        // pick call for this room with lowest key
        const calls = this.getOption("session").callHandler.calls;
        this._callObservable = new PickMapObservableValue(calls.filterValues(c => {
            return c.roomId === this._room.id && c.hasJoined;
        }));
        this._callViewModel = undefined;
        this.track(this._callObservable.subscribe(call => {
            if (call && this._callViewModel && call.id === this._callViewModel.id) {
                return;
            }
            this._callViewModel = this.disposeTracked(this._callViewModel);
            if (call) {
                this._callViewModel = this.track(new CallViewModel(this.childOptions({call, room: this._room})));
            }
            this.emitChange("callViewModel");
        }));
        const call = this._callObservable.get();
        // TODO: cleanup this duplication to create CallViewModel
        if (call) {
            this._callViewModel = this.track(new CallViewModel(this.childOptions({call, room: this._room})));
        }
    }

    async load() {
<<<<<<< HEAD
        this._room.on("change", this._onRoomChange);
        try {
            const timeline = await this._room.openTimeline();
            console.log('timeline', timeline.entries);
=======
        this.logAndCatch("RoomViewModel.load", async log => {
            this._room.on("change", this._onRoomChange);
            const timeline = await this._room.openTimeline(log);
>>>>>>> e77727ea
            this._tileOptions = this.childOptions({
                session: this.getOption("session"),
                roomVM: this,
                timeline,
                tileClassForEntry: this._tileClassForEntry,
            });
            this._timelineVM = this.track(new TimelineViewModel(this.childOptions({
                tileOptions: this._tileOptions,
                timeline,
            })));
            this.emitChange("timelineViewModel");
            await this._clearUnreadAfterDelay(log);
        });
    }

    async _recreateComposerOnPowerLevelChange() {
        const powerLevelObservable = await this._room.observePowerLevels();
        const canSendMessage = () => powerLevelObservable.get().canSendType("m.room.message");
        let oldCanSendMessage = canSendMessage();
        const recreateComposer = newCanSendMessage => {
            this._composerVM = this.disposeTracked(this._composerVM);
            if (newCanSendMessage) {
                this._composerVM = this.track(new ComposerViewModel(this));
            }
            else {
                this._composerVM = this.track(new LowerPowerLevelViewModel(this.childOptions()));
            }
            this.emitChange("powerLevelObservable")
        };
        this.track(powerLevelObservable.subscribe(() => {
            const newCanSendMessage = canSendMessage();
            if (oldCanSendMessage !== newCanSendMessage) {
                recreateComposer(newCanSendMessage);
                oldCanSendMessage = newCanSendMessage;
            }
        }));
        recreateComposer(oldCanSendMessage);
    }

    async _clearUnreadAfterDelay(log) {
        if (this._room.isArchived || this._clearUnreadTimout) {
            return;
        }
        this._clearUnreadTimout = this.clock.createTimeout(2000);
        try {
            await this._clearUnreadTimout.elapsed();
            await this._room.clearUnread(log);
            this._clearUnreadTimout = null;
        } catch (err) {
            if (err.name === "AbortError") {
                log.set("clearUnreadCancelled", true);
            } else {
                throw err;
            }
        }
    }

    focus() {
        this.logAndCatch("RoomViewModel.focus", async log => {
            this._clearUnreadAfterDelay(log);
        });
    }

    dispose() {
        super.dispose();
        this._room.off("change", this._onRoomChange);
        if (this._room.isArchived) {
            this._room.release();
        }
        if (this._clearUnreadTimout) {
            this._clearUnreadTimout.abort();
            this._clearUnreadTimout = null;
        }
    }

    // room doesn't tell us yet which fields changed,
    // so emit all fields originating from summary
    _onRoomChange() {
        // propagate the update to the child view models so it's bindings can update based on room changes
        this._composerVM?.emitChange();
        this.emitChange();
    }

    get kind() { return "room"; }
    get closeUrl() { return this._closeUrl; }
    get name() { return this._room.name || this.i18n`Empty Room`; }
    get id() { return this._room.id; }
    get timelineViewModel() { return this._timelineVM; }
    get isEncrypted() { return this._room.isEncrypted; }

    get avatarLetter() {
        return avatarInitials(this.name);
    }

    get avatarColorNumber() {
        return getIdentifierColorNumber(this._room.avatarColorId)
    }

    avatarUrl(size) {
        return getAvatarHttpUrl(this._room.avatarUrl, size, this.platform, this._room.mediaRepository);
    }

    get avatarTitle() {
        return this.name;
    }

    get canLeave() {
        return this._room.isJoined;
    }

    leaveRoom() {
        this._room.leave();
    }

    get canForget() {
        return this._room.isArchived;
    }

    forgetRoom() {
        this._room.forget();
    }

    get canRejoin() {
        return this._room.isArchived;
    }

    rejoinRoom() {
        this._room.join();
    }

    _createTile(entry) {
        if (this._tileOptions) {
            const Tile = this._tileOptions.tileClassForEntry(entry, this._tileOptions);
            if (Tile) {
                return new Tile(entry, this._tileOptions);
            }
        }
    }
    
    _sendMessage(message, replyingTo) {
        return this.logAndCatch("RoomViewModel.sendMessage", async log => {
            let success = false;
            if (!this._room.isArchived && message) {
                let msgtype = "m.text";
                if (message.startsWith("//")) {
                    message = message.substring(1).trim();
                } else if (message.startsWith("/")) {
                    const result = await this._processCommand(message);
                    msgtype = result.msgtype;
                    message = result.message;
                }
                let content;
                if (replyingTo) {
                    log.set("replyingTo", replyingTo.eventId);
                    content = await replyingTo.createReplyContent(msgtype, message);
                } else {
                    content = {msgtype, body: message};
                }
                await this._room.sendEvent("m.room.message", content, undefined, log);
                success = true;
            }
            log.set("success", success);
            return success;
        }, false);
    }

    async _processCommandJoin(roomName) {
        try {
            const session = this._options.client.session;
            const roomId = await joinRoom(roomName, session);
            this.navigation.push("room", roomId);
        } catch (err) {
            this.reportError(err);
        }
    } 

    async _processCommand(message) {
        let msgtype;
        const [commandName, ...args] = message.substring(1).split(" ");
        switch (commandName) {
            case "me":
                message = args.join(" ");
                msgtype = "m.emote";
                break;
            case "join":
                if (args.length === 1) {
                    const roomName = args[0];
                    await this._processCommandJoin(roomName);
                } else {
                    this.reportError(new Error("join syntax: /join <room-id>"));
                }
                break;
            case "shrug":
                message = "¯\\_(ツ)_/¯ " + args.join(" ");
                msgtype = "m.text";
                break;
            case "tableflip":
                message = "(╯°□°）╯︵ ┻━┻ " + args.join(" ");
                msgtype = "m.text";
                break;
            case "unflip":
                message = "┬──┬ ノ( ゜-゜ノ) " + args.join(" ");
                msgtype = "m.text";
                break;
            case "lenny":
                message = "( ͡° ͜ʖ ͡°) " + args.join(" ");
                msgtype = "m.text";
                break;
            default:
                this.reportError(new Error(`no command name "${commandName}". To send the message instead of executing, please type "/${message}"`));
                message = undefined;
        }
        return {msgtype, message: message};
    }

    _pickAndSendFile() {
        return this.logAndCatch("RoomViewModel.sendFile", async log => {
            const file = await this.platform.openFile();
            if (!file) {
                log.set("cancelled", true);
                return;
            }
            return this._sendFile(file, log);
        });
    }

    async _sendFile(file, log) {
        const content = {
            body: file.name,
            msgtype: "m.file"
        };
        await this._room.sendEvent("m.room.message", content, {
            "url": this._room.createAttachment(file.blob, file.name)
        }, log);
    }

    _pickAndSendVideo() {
        return this.logAndCatch("RoomViewModel.sendVideo", async log => {
            if (!this.platform.hasReadPixelPermission()) {
                throw new Error("Please allow canvas image data access, so we can scale your images down.");
            }
            const file = await this.platform.openFile("video/*");
            if (!file) {
                return;
            }
            if (!file.blob.mimeType.startsWith("video/")) {
                return this._sendFile(file, log);
            }
            let video;
            try {
                video = await this.platform.loadVideo(file.blob);
            } catch (err) {
                // TODO: extract platform dependent code from view model
                if (err instanceof window.MediaError && err.code === 4) {
                    throw new Error(`this browser does not support videos of type ${file?.blob.mimeType}.`);
                } else {
                    throw err;
                }
            }
            const content = {
                body: file.name,
                msgtype: "m.video",
                info: videoToInfo(video)
            };
            const attachments = {
                "url": this._room.createAttachment(video.blob, file.name),
            };

            const limit = await this.platform.settingsStorage.getInt("sentImageSizeLimit");
            const maxDimension = limit || Math.min(video.maxDimension, 800);
            const thumbnail = await video.scale(maxDimension);
            content.info.thumbnail_info = imageToInfo(thumbnail);
            attachments["info.thumbnail_url"] = 
                this._room.createAttachment(thumbnail.blob, file.name);
            await this._room.sendEvent("m.room.message", content, attachments, log);
        });
    }

    async _pickAndSendPicture() {
        this.logAndCatch("RoomViewModel.sendPicture", async log => {
            if (!this.platform.hasReadPixelPermission()) {
                alert("Please allow canvas image data access, so we can scale your images down.");
                return;
            }
            const file = await this.platform.openFile("image/*");
            if (!file) {
                log.set("cancelled", true);
                return;
            }
            if (!file.blob.mimeType.startsWith("image/")) {
                return this._sendFile(file, log);
            }
            let image = await this.platform.loadImage(file.blob);
            const limit = await this.platform.settingsStorage.getInt("sentImageSizeLimit");
            if (limit && image.maxDimension > limit) {
                const scaledImage = await image.scale(limit);
                image.dispose();
                image = scaledImage;
            }
            const content = {
                body: file.name,
                msgtype: "m.image",
                info: imageToInfo(image)
            };
            const attachments = {
                "url": this._room.createAttachment(image.blob, file.name),
            };
            if (image.maxDimension > 600) {
                const thumbnail = await image.scale(400);
                content.info.thumbnail_info = imageToInfo(thumbnail);
                attachments["info.thumbnail_url"] = 
                    this._room.createAttachment(thumbnail.blob, file.name);
            }
            await this._room.sendEvent("m.room.message", content, attachments, log);
        });
    }

    get room() {
        return this._room;
    }

    get composerViewModel() {
        return this._composerVM;
    }

    get callViewModel() {
        return this._callViewModel;
    }

    openDetailsPanel() {
        let path = this.navigation.path.until("room");
        path = path.with(this.navigation.segment("right-panel", true));
        path = path.with(this.navigation.segment("details", true));
        this.navigation.applyPath(path);
    }

    startReply(entry) {
        if (!this._room.isArchived) {
            this._composerVM.setReplyingTo(entry);
        }
    }

    startCall() {
        return this.logAndCatch("RoomViewModel.startCall", async log => {
            if (!this.features.calls) {
                log.set("feature_disbled", true);
                return;
            }
            log.set("roomId", this._room.id);
            let localMedia;
            try {
                const stream = await this.platform.mediaDevices.getMediaTracks(false, true);
                localMedia = new LocalMedia().withUserMedia(stream);
            } catch (err) {
                throw new Error(`Could not get local audio and/or video stream: ${err.message}`);
            }
            const session = this.getOption("session");
            let call;
            try {
                // this will set the callViewModel above as a call will be added to callHandler.calls
                call = await session.callHandler.createCall(
                    this._room.id,
                    "m.video",
                    "A call " + Math.round(this.platform.random() * 100),
                    undefined,
                    log
                );
            } catch (err) {
                throw new Error(`Could not create call: ${err.message}`);
            }
            try {
                await call.join(localMedia, log);
            } catch (err) {
                throw new Error(`Could not join call: ${err.message}`);
            }
        });
    }
}

function videoToInfo(video) {
    const info = imageToInfo(video);
    info.duration = video.duration;
    return info;
}

class ArchivedViewModel extends ViewModel {
    constructor(options) {
        super(options);
        this._archivedRoom = options.archivedRoom;
    }

    get description() {
        if (this._archivedRoom.isKicked) {
            if (this._archivedRoom.kickReason) {
                return this.i18n`You were kicked from the room by ${this._archivedRoom.kickedBy.name} because: ${this._archivedRoom.kickReason}`;
            } else {
                return this.i18n`You were kicked from the room by ${this._archivedRoom.kickedBy.name}.`;
            }
        } else if (this._archivedRoom.isBanned) {
            if (this._archivedRoom.kickReason) {
                return this.i18n`You were banned from the room by ${this._archivedRoom.kickedBy.name} because: ${this._archivedRoom.kickReason}`;
            } else {
                return this.i18n`You were banned from the room by ${this._archivedRoom.kickedBy.name}.`;
            }
        } else {
            return this.i18n`You left this room`;
        }
    }

    get kind() {
        return "disabled";
    }
}

class LowerPowerLevelViewModel extends ViewModel {
    get description() {
        return this.i18n`You do not have the powerlevel necessary to send messages`;
    }

    get kind() {
        return "disabled";
    }
}<|MERGE_RESOLUTION|>--- conflicted
+++ resolved
@@ -77,16 +77,9 @@
     }
 
     async load() {
-<<<<<<< HEAD
-        this._room.on("change", this._onRoomChange);
-        try {
-            const timeline = await this._room.openTimeline();
-            console.log('timeline', timeline.entries);
-=======
         this.logAndCatch("RoomViewModel.load", async log => {
             this._room.on("change", this._onRoomChange);
             const timeline = await this._room.openTimeline(log);
->>>>>>> e77727ea
             this._tileOptions = this.childOptions({
                 session: this.getOption("session"),
                 roomVM: this,
