/*
Copyright 2022 The Matrix.org Foundation C.I.C.

Licensed under the Apache License, Version 2.0 (the "License");
you may not use this file except in compliance with the License.
You may obtain a copy of the License at

    http://www.apache.org/licenses/LICENSE-2.0

Unless required by applicable law or agreed to in writing, software
distributed under the License is distributed on an "AS IS" BASIS,
WITHOUT WARRANTIES OR CONDITIONS OF ANY KIND, either express or implied.
See the License for the specific language governing permissions and
limitations under the License.
*/

import {AvatarSource} from "../../AvatarSource";
<<<<<<< HEAD
import {ViewModel, Options as BaseOptions} from "../../ViewModel";
import { SegmentType } from "../../navigation";
=======
import type  {ViewModel} from "../../ViewModel";
import {ErrorReportViewModel, Options as BaseOptions} from "../../ErrorReportViewModel";
>>>>>>> 8c74e54f
import {getStreamVideoTrack, getStreamAudioTrack} from "../../../matrix/calls/common";
import {avatarInitials, getIdentifierColorNumber, getAvatarHttpUrl} from "../../avatar";
import {EventObservableValue} from "../../../observable/value";
import {ObservableValueMap, BaseObservableMap} from "../../../observable/map";
import {ErrorViewModel} from "../../ErrorViewModel";
import type {Room} from "../../../matrix/room/Room";
import type {GroupCall} from "../../../matrix/calls/group/GroupCall";
import type {Member} from "../../../matrix/calls/group/Member";
import type {RoomMember} from "../../../matrix/room/members/RoomMember";
import type {BaseObservableList} from "../../../observable/list/BaseObservableList";
import type {BaseObservableValue} from "../../../observable/value";
import type {Stream} from "../../../platform/types/MediaDevices";
import type {MediaRepository} from "../../../matrix/net/MediaRepository";
import type {Session} from "../../../matrix/Session";
import type {SegmentType} from "../../navigation";

type Options<N extends object> = BaseOptions<N> & {
    call: GroupCall,
    room: Room,
};

<<<<<<< HEAD
export class CallViewModel extends ViewModel<SegmentType, Options> {
=======
export class CallViewModel extends ErrorReportViewModel<SegmentType, Options<SegmentType>> {
>>>>>>> 8c74e54f
    public readonly memberViewModels: BaseObservableList<IStreamViewModel>;

    constructor(options: Options<SegmentType>) {
        super(options);
<<<<<<< HEAD
        const ownMemberViewModelMap = new ObservableValueMap("self", new EventObservableValue(this.call, "change"))
            .mapValues((call, emitChange) => new OwnMemberViewModel(this.childOptions({call, room: options.room, emitChange})), () => {});
        this.memberViewModels = this.call.members
=======
        const callObservable = new EventObservableValue(this.call, "change");
        this.track(callObservable.subscribe(() => this.onUpdate()));
        const ownMemberViewModelMap = new ObservableValueMap("self", callObservable)
            .mapValues((call, emitChange) => new OwnMemberViewModel(this.childOptions({call, emitChange})), () => {});
        const otherMemberViewModels = this.call.members
>>>>>>> 8c74e54f
            .filterValues(member => member.isConnected)
            .mapValues(
                (member, emitChange) => new CallMemberViewModel(this.childOptions({
                    member,
                    emitChange,
                    mediaRepository: this.getOption("room").mediaRepository
                })),
                (param, vm) => vm?.onUpdate(),
            ) as BaseObservableMap<string, IStreamViewModel>; 
        this.memberViewModels = otherMemberViewModels
            .join(ownMemberViewModelMap)
            .sortValues((a, b) => a.compare(b));
        this.track(this.memberViewModels.subscribe({
            onRemove: () => {
                this.emitChange(); // update memberCount
            },
            onAdd: () => {
                this.emitChange(); // update memberCount
            },
            onUpdate: () => {},
            onReset: () => {},
            onMove: () => {}
        }))
    }

    get isCameraMuted(): boolean {
        return this.call.muteSettings?.camera ?? true;
    }

    get isMicrophoneMuted(): boolean {
        return this.call.muteSettings?.microphone ?? true;
    }

    get memberCount(): number {
        return this.memberViewModels.length;
    }

    get name(): string {
        return this.call.name;
    }

    get id(): string {
        return this.call.id;
    }

    private get call(): GroupCall {
        return this.getOption("call");
    }

    private onUpdate() {
        if (this.call.error) {
            this.reportError(this.call.error);
        }
    }

    async hangup() {
        this.logAndCatch("CallViewModel.hangup", async log => {
            if (this.call.hasJoined) {
                await this.call.leave(log);
            }
        });
    }

    async toggleCamera() {
        this.logAndCatch("Call.toggleCamera", async log => {
            const {localMedia, muteSettings} = this.call;
            if (muteSettings && localMedia) {
                // unmute but no track?
                if (muteSettings.camera && !getStreamVideoTrack(localMedia.userMedia)) {
                    const stream = await this.platform.mediaDevices.getMediaTracks(!muteSettings.microphone, true);
                    await this.call.setMedia(localMedia.withUserMedia(stream));
                } else {
                    await this.call.setMuted(muteSettings.toggleCamera());
                }
                this.emitChange();
            }
        });
    }

    async toggleMicrophone() {
        this.logAndCatch("Call.toggleMicrophone", async log => {
            const {localMedia, muteSettings} = this.call;
            if (muteSettings && localMedia) {
                // unmute but no track?
                if (muteSettings.microphone && !getStreamAudioTrack(localMedia.userMedia)) {
                    const stream = await this.platform.mediaDevices.getMediaTracks(true, !muteSettings.camera);
                    await this.call.setMedia(localMedia.withUserMedia(stream));
                } else {
                    await this.call.setMuted(muteSettings.toggleMicrophone());
                }
                this.emitChange();
            }
        });
    }
}

<<<<<<< HEAD
class OwnMemberViewModel extends ViewModel<SegmentType, Options> implements IStreamViewModel {
=======
class OwnMemberViewModel extends ErrorReportViewModel<SegmentType, Options<SegmentType>> implements IStreamViewModel {
>>>>>>> 8c74e54f
    private memberObservable: undefined | BaseObservableValue<RoomMember>;
    
    constructor(options: Options<SegmentType>) {
        super(options);
        this.init();
    }

    async init() {
        const room = this.getOption("room");
        this.memberObservable = await room.observeMember(room.user.id);
        this.track(this.memberObservable!.subscribe(() => {
            this.emitChange(undefined);
        }));
    }

    get errorViewModel(): ErrorViewModel | undefined {
        return undefined;
    }

    get stream(): Stream | undefined {
        return this.call.localPreviewMedia?.userMedia;
    }

    private get call(): GroupCall {
        return this.getOption("call");
    }

    get isCameraMuted(): boolean {
        return this.call.muteSettings?.camera ?? true;
    }

    get isMicrophoneMuted(): boolean {
        return this.call.muteSettings?.microphone ?? true;
    }

    get avatarLetter(): string {
        const member = this.memberObservable?.get();
        if (member) {
            return avatarInitials(member.name);
        } else {
            return this.getOption("room").user.id;
        }
    }

    get avatarColorNumber(): number {
        return getIdentifierColorNumber(this.getOption("room").user.id);
    }

    avatarUrl(size: number): string | undefined {
        const member = this.memberObservable?.get();
        if (member) {
            return getAvatarHttpUrl(member.avatarUrl, size, this.platform, this.getOption("room").mediaRepository);
        }
    }

    get avatarTitle(): string {
        const member = this.memberObservable?.get();
        if (member) {
            return member.name;
        } else {
            return this.getOption("room").user.id;
        }
    }

    compare(other: IStreamViewModel): number {
        // I always come first.
        return -1;
    }
}

type MemberOptions<N extends object> = BaseOptions<N> & {
    member: Member,
    mediaRepository: MediaRepository,
};

<<<<<<< HEAD
export class CallMemberViewModel extends ViewModel<SegmentType, MemberOptions> implements IStreamViewModel {
=======
export class CallMemberViewModel extends ErrorReportViewModel<SegmentType, MemberOptions<SegmentType>> implements IStreamViewModel {
>>>>>>> 8c74e54f
    get stream(): Stream | undefined {
        return this.member.remoteMedia?.userMedia;
    }

    private get member(): Member {
        return this.getOption("member");
    }

    get isCameraMuted(): boolean {
        return this.member.remoteMuteSettings?.camera ?? true;
    }

    get isMicrophoneMuted(): boolean {
        return this.member.remoteMuteSettings?.microphone ?? true;
    }

    get avatarLetter(): string {
        return avatarInitials(this.member.member.name);
    }

    get avatarColorNumber(): number {
        return getIdentifierColorNumber(this.member.userId);
    }

    avatarUrl(size: number): string | undefined {
        const {avatarUrl} = this.member.member;
        const mediaRepository = this.getOption("mediaRepository");
        return getAvatarHttpUrl(avatarUrl, size, this.platform, mediaRepository);
    }

    get avatarTitle(): string {
        return this.member.member.name;
    }

    onUpdate() {
        this.mapMemberSyncErrorIfNeeded();
    }

    private mapMemberSyncErrorIfNeeded() {
        if (this.member.error) {
            this.reportError(this.member.error);
        }
    }

    compare(other: IStreamViewModel): number {
        if (other instanceof CallMemberViewModel) {
            const myUserId = this.member.member.userId;
            const otherUserId = other.member.member.userId;
            if(myUserId === otherUserId) {
                return 0;
            }
            return myUserId < otherUserId ? -1 : 1;
        } else {
            return -other.compare(this);
        }
    }
}

export interface IStreamViewModel extends AvatarSource, ViewModel {
    get stream(): Stream | undefined;
    get isCameraMuted(): boolean;
    get isMicrophoneMuted(): boolean;
    get errorViewModel(): ErrorViewModel | undefined;
    compare(other: IStreamViewModel): number;
}<|MERGE_RESOLUTION|>--- conflicted
+++ resolved
@@ -15,13 +15,8 @@
 */
 
 import {AvatarSource} from "../../AvatarSource";
-<<<<<<< HEAD
-import {ViewModel, Options as BaseOptions} from "../../ViewModel";
-import { SegmentType } from "../../navigation";
-=======
 import type  {ViewModel} from "../../ViewModel";
 import {ErrorReportViewModel, Options as BaseOptions} from "../../ErrorReportViewModel";
->>>>>>> 8c74e54f
 import {getStreamVideoTrack, getStreamAudioTrack} from "../../../matrix/calls/common";
 import {avatarInitials, getIdentifierColorNumber, getAvatarHttpUrl} from "../../avatar";
 import {EventObservableValue} from "../../../observable/value";
@@ -43,26 +38,16 @@
     room: Room,
 };
 
-<<<<<<< HEAD
-export class CallViewModel extends ViewModel<SegmentType, Options> {
-=======
 export class CallViewModel extends ErrorReportViewModel<SegmentType, Options<SegmentType>> {
->>>>>>> 8c74e54f
     public readonly memberViewModels: BaseObservableList<IStreamViewModel>;
 
     constructor(options: Options<SegmentType>) {
         super(options);
-<<<<<<< HEAD
-        const ownMemberViewModelMap = new ObservableValueMap("self", new EventObservableValue(this.call, "change"))
-            .mapValues((call, emitChange) => new OwnMemberViewModel(this.childOptions({call, room: options.room, emitChange})), () => {});
-        this.memberViewModels = this.call.members
-=======
         const callObservable = new EventObservableValue(this.call, "change");
         this.track(callObservable.subscribe(() => this.onUpdate()));
         const ownMemberViewModelMap = new ObservableValueMap("self", callObservable)
             .mapValues((call, emitChange) => new OwnMemberViewModel(this.childOptions({call, emitChange})), () => {});
         const otherMemberViewModels = this.call.members
->>>>>>> 8c74e54f
             .filterValues(member => member.isConnected)
             .mapValues(
                 (member, emitChange) => new CallMemberViewModel(this.childOptions({
@@ -159,11 +144,7 @@
     }
 }
 
-<<<<<<< HEAD
-class OwnMemberViewModel extends ViewModel<SegmentType, Options> implements IStreamViewModel {
-=======
 class OwnMemberViewModel extends ErrorReportViewModel<SegmentType, Options<SegmentType>> implements IStreamViewModel {
->>>>>>> 8c74e54f
     private memberObservable: undefined | BaseObservableValue<RoomMember>;
     
     constructor(options: Options<SegmentType>) {
@@ -239,11 +220,7 @@
     mediaRepository: MediaRepository,
 };
 
-<<<<<<< HEAD
-export class CallMemberViewModel extends ViewModel<SegmentType, MemberOptions> implements IStreamViewModel {
-=======
 export class CallMemberViewModel extends ErrorReportViewModel<SegmentType, MemberOptions<SegmentType>> implements IStreamViewModel {
->>>>>>> 8c74e54f
     get stream(): Stream | undefined {
         return this.member.remoteMedia?.userMedia;
     }
