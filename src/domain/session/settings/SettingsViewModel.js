--- conflicted
+++ resolved
@@ -54,11 +54,8 @@
         this.pushNotifications = new PushNotificationStatus();
         this._activeTheme = undefined;
         this._logsFeedbackMessage = undefined;
-<<<<<<< HEAD
         this._accountManagementUrl = null;
-=======
         this._featuresViewModel = new FeaturesViewModel(this.childOptions());
->>>>>>> 8c74e54f
     }
 
     get _session() {
