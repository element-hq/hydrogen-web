/*
Copyright 2020 The Matrix.org Foundation C.I.C.

Licensed under the Apache License, Version 2.0 (the "License");
you may not use this file except in compliance with the License.
You may obtain a copy of the License at

    http://www.apache.org/licenses/LICENSE-2.0

Unless required by applicable law or agreed to in writing, software
distributed under the License is distributed on an "AS IS" BASIS,
WITHOUT WARRANTIES OR CONDITIONS OF ANY KIND, either express or implied.
See the License for the specific language governing permissions and
limitations under the License.
*/

import {ViewModel} from "../ViewModel";
import {addPanelIfNeeded} from "../navigation/index";

function dedupeSparse(roomIds) {
    return roomIds.map((id, idx) => {
        if (roomIds.slice(0, idx).includes(id)) {
            return undefined;
        } else {
            return id;
        }
    });
}

export class RoomGridViewModel extends ViewModel {
    constructor(options) {
        super(options);

        this._width = options.width;
        this._height = options.height;
        this._createRoomViewModelObservable = options.createRoomViewModelObservable;
        this._selectedIndex = 0;
        this._viewModelsObservables = [];
        this._setupNavigation();
    }

    _setupNavigation() {
        const focusTileIndex = this.navigation.observe("empty-grid-tile");
        this.track(focusTileIndex.subscribe(index => {
            if (typeof index === "number") {
                this._setFocusIndex(index);
            }
        }));
        if (typeof focusTileIndex.get() === "number") {
            this._selectedIndex = focusTileIndex.get();
        }

        const focusedRoom = this.navigation.observe("room");
        this.track(focusedRoom.subscribe(roomId => {
            if (roomId) {
                // as the room will be in the "rooms" observable
                // (monitored by the parent vmo) as well,
                // we only change the focus here and trust
                // setRoomIds to have created the vmo already
                this._setFocusRoom(roomId);
            }
        }));
        // initial focus for a room is set by initializeRoomIdsAndTransferVM
    }

    roomViewModelAt(i) {
        return this._viewModelsObservables[i]?.get();
    }

    get focusIndex() {
        return this._selectedIndex;
    }

    get width() {
        return this._width;
    }

    get height() {
        return this._height;
    }

    _switchToRoom(roomId) {
        let path = this.navigation.path.until("rooms");
        path = path.with(this.navigation.segment("room", roomId));
        path = addPanelIfNeeded(this.navigation, path);
        this.navigation.applyPath(path);
    }

    focusTile(index) {
        if (index === this._selectedIndex) {
            return;
        }
        const vmo = this._viewModelsObservables[index];
        if (vmo) {
            this._switchToRoom(vmo.id);
        } else {
            this.navigation.push("empty-grid-tile", index);
        }
    }

    /** called from SessionViewModel */
    initializeRoomIdsAndTransferVM(roomIds, existingRoomVM) {
        roomIds = dedupeSparse(roomIds);
        let transfered = false;
        if (existingRoomVM) {
            const index = roomIds.indexOf(existingRoomVM.id);
            if (index !== -1) {
                this._viewModelsObservables[index] = this.track(existingRoomVM);
                existingRoomVM.subscribe(viewModel => this._refreshRoomViewModel(viewModel));
                transfered = true;
            }
        }
        this.setRoomIds(roomIds);
        // now all view models exist, set the focus to the selected room
        const focusedRoom = this.navigation.path.get("room");
        if (focusedRoom) {
            const index = this._viewModelsObservables.findIndex(vmo => vmo && vmo.id === focusedRoom.value);
            if (index !== -1) {
                this._selectedIndex = index;
            }
        }
        return transfered;
    }

    /** called from SessionViewModel */
    setRoomIds(roomIds) {
        roomIds = dedupeSparse(roomIds);
        let changed = false;
        const len = this._height * this._width;
        for (let i = 0; i < len; i += 1) {
            const newId = roomIds[i];
            const vmo = this._viewModelsObservables[i];
            // did anything change?
            if ((!vmo && newId) || (vmo && vmo.id !== newId)) {
                if (vmo) {
                    this._viewModelsObservables[i] = this.disposeTracked(vmo);
                }
                if (newId) {
                    const vmo = this._createRoomViewModelObservable(newId);
                    this._viewModelsObservables[i] = this.track(vmo);
                    vmo.subscribe(viewModel => this._refreshRoomViewModel(viewModel));
                    vmo.initialize();
                }
                changed = true;
            }
        }
        if (changed) {
            this.emitChange();
        }
        return changed;
    }

    _refreshRoomViewModel(viewModel) {
        this.emitChange();
        viewModel?.focus();
    }

    /** called from SessionViewModel */
    releaseRoomViewModel(roomId) {
        const index = this._viewModelsObservables.findIndex(vmo => vmo && vmo.id === roomId);
        if (index !== -1) {
            const vmo = this._viewModelsObservables[index];
            this.untrack(vmo);
            vmo.unsubscribeAll();
            this._viewModelsObservables[index] = null;
            return vmo;
        }
    }

    _setFocusIndex(idx) {
        if (idx === this._selectedIndex || idx >= (this._width * this._height)) {
            return;
        }
        this._selectedIndex = idx;
        const vmo = this._viewModelsObservables[this._selectedIndex];
        vmo?.get()?.focus();
        this.emitChange("focusIndex");
    }

    _setFocusRoom(roomId) {
        const index = this._viewModelsObservables.findIndex(vmo => vmo?.id === roomId);
        if (index >= 0) {
            this._setFocusIndex(index);
        }
    }
}

<<<<<<< HEAD
import {createNavigation} from "../navigation/index.js";
import {ObservableValue} from "../../observable/value/ObservableValue";
=======
import {createNavigation} from "../navigation/index";
import {ObservableValue} from "../../observable/ObservableValue";
>>>>>>> d7a87149

export function tests() { 
    class RoomVMMock {
        constructor(id) {
            this.id = id;
            this.disposed = false;
            this.focused = false;
        }
        dispose() {
            this.disposed = true;
        }
        focus() {
            this.focused = true;
        }
    }

    class RoomViewModelObservableMock extends ObservableValue {
        async initialize() {}
        dispose() { this.get()?.dispose(); }
        get id() { return this.get()?.id; }
    }

    function createNavigationForRoom(rooms, room) {
        const navigation = createNavigation();
        navigation.applyPath(navigation.pathFrom([
            navigation.segment("session", "1"),
            navigation.segment("rooms", rooms),
            navigation.segment("room", room),
        ]));
        return navigation;
    }

    function createNavigationForEmptyTile(rooms, idx) {
        const navigation = createNavigation();
        navigation.applyPath(navigation.pathFrom([
            navigation.segment("session", "1"),
            navigation.segment("rooms", rooms),
            navigation.segment("empty-grid-tile", idx),
        ]));
        return navigation;
    }

    return {
        "initialize with duplicate set of rooms": assert => {
            const navigation = createNavigationForRoom(["c", "a", "b", undefined, "a"], "a");
            const gridVM = new RoomGridViewModel({
                createRoomViewModelObservable: id => new RoomViewModelObservableMock(new RoomVMMock(id)),
                navigation,
                width: 3,
                height: 2,
            });
            gridVM.initializeRoomIdsAndTransferVM(navigation.path.get("rooms").value);
            assert.equal(gridVM.focusIndex, 1);
            assert.equal(gridVM.roomViewModelAt(0).id, "c");
            assert.equal(gridVM.roomViewModelAt(1).id, "a");
            assert.equal(gridVM.roomViewModelAt(2).id, "b");
            assert.equal(gridVM.roomViewModelAt(3), undefined);
            assert.equal(gridVM.roomViewModelAt(4), undefined);
            assert.equal(gridVM.roomViewModelAt(5), undefined);
        },
        "transfer room view model": assert => {
            const navigation = createNavigationForRoom(["a"], "a");
            const gridVM = new RoomGridViewModel({
                createRoomViewModelObservable: () => assert.fail("no vms should be created"),
                navigation,
                width: 3,
                height: 2,
            });
            const existingRoomVM = new RoomViewModelObservableMock(new RoomVMMock("a"));
            const transfered = gridVM.initializeRoomIdsAndTransferVM(navigation.path.get("rooms").value, existingRoomVM);
            assert.equal(transfered, true);
            assert.equal(gridVM.focusIndex, 0);
            assert.equal(gridVM.roomViewModelAt(0).id, "a");
        },
        "reject transfer for non-matching room view model": assert => {
            const navigation = createNavigationForRoom(["a"], "a");
            const gridVM = new RoomGridViewModel({
                createRoomViewModelObservable: id => new RoomViewModelObservableMock(new RoomVMMock(id)),
                navigation,
                width: 3,
                height: 2,
            });
            const existingRoomVM = new RoomViewModelObservableMock(new RoomVMMock("f"));
            const transfered = gridVM.initializeRoomIdsAndTransferVM(navigation.path.get("rooms").value, existingRoomVM);
            assert.equal(transfered, false);
            assert.equal(gridVM.focusIndex, 0);
            assert.equal(gridVM.roomViewModelAt(0).id, "a");
        },
        "created & released room view model is not disposed": assert => {
            const navigation = createNavigationForRoom(["a"], "a");
            const gridVM = new RoomGridViewModel({
                createRoomViewModelObservable: id => new RoomViewModelObservableMock(new RoomVMMock(id)),
                navigation,
                width: 3,
                height: 2,
            });
            const transfered = gridVM.initializeRoomIdsAndTransferVM(navigation.path.get("rooms").value);
            assert.equal(transfered, false);
            const releasedVM = gridVM.releaseRoomViewModel("a");
            gridVM.dispose();
            assert.equal(releasedVM.get().disposed, false);
        },
        "transfered & released room view model is not disposed": assert => {
            const navigation = createNavigationForRoom([undefined, "a"], "a");
            const gridVM = new RoomGridViewModel({
                createRoomViewModelObservable: () => assert.fail("no vms should be created"),
                navigation,
                width: 3,
                height: 2,
            });
            const existingRoomVM = new RoomViewModelObservableMock(new RoomVMMock("a"));
            const transfered = gridVM.initializeRoomIdsAndTransferVM(navigation.path.get("rooms").value, existingRoomVM);
            assert.equal(transfered, true);
            const releasedVM = gridVM.releaseRoomViewModel("a");
            gridVM.dispose();
            assert.equal(releasedVM.get().disposed, false);
        },
        "try release non-existing room view model is": assert => {
            const navigation = createNavigationForEmptyTile([undefined, "b"], 3);
            const gridVM = new RoomGridViewModel({
                createRoomViewModelObservable: id => new RoomViewModelObservableMock(new RoomVMMock(id)),
                navigation,
                width: 3,
                height: 2,
            });
            gridVM.initializeRoomIdsAndTransferVM(navigation.path.get("rooms").value);
            const releasedVM = gridVM.releaseRoomViewModel("c");
            assert(!releasedVM);
        },
        "initial focus is set to empty tile": assert => {
            const navigation = createNavigationForEmptyTile(["a"], 1);
            const gridVM = new RoomGridViewModel({
                createRoomViewModelObservable: id => new RoomViewModelObservableMock(new RoomVMMock(id)),
                navigation,
                width: 3,
                height: 2,
            });
            gridVM.initializeRoomIdsAndTransferVM(navigation.path.get("rooms").value);
            assert.equal(gridVM.focusIndex, 1);
            assert.equal(gridVM.roomViewModelAt(0).id, "a");
        },
        "change room ids after creation": assert => {
            const navigation = createNavigationForRoom(["a", "b"], "a");
            const gridVM = new RoomGridViewModel({
                createRoomViewModelObservable: id => new RoomViewModelObservableMock(new RoomVMMock(id)),
                navigation,
                width: 3,
                height: 2,
            });
            navigation.observe("rooms").subscribe(roomIds => {
                gridVM.setRoomIds(roomIds);
            });
            gridVM.initializeRoomIdsAndTransferVM(navigation.path.get("rooms").value);
            const oldA = gridVM.roomViewModelAt(0);
            const oldB = gridVM.roomViewModelAt(1);
            assert.equal(oldA.id, "a");
            assert.equal(oldB.id, "b");
            navigation.applyPath(navigation.path
                .with(navigation.segment("rooms", ["b", "c", "b"]))
                .with(navigation.segment("room", "c"))
            );
            assert.equal(oldA.disposed, true);
            assert.equal(oldB.disposed, true);
            assert.equal(gridVM.focusIndex, 1);
            assert.equal(gridVM.roomViewModelAt(0).id, "b");
            assert.equal(gridVM.roomViewModelAt(0).disposed, false);
            assert.equal(gridVM.roomViewModelAt(1).id, "c");
            assert.equal(gridVM.roomViewModelAt(1).focused, true);
            assert.equal(gridVM.roomViewModelAt(2), undefined);
        }
    };
}<|MERGE_RESOLUTION|>--- conflicted
+++ resolved
@@ -185,13 +185,8 @@
     }
 }
 
-<<<<<<< HEAD
-import {createNavigation} from "../navigation/index.js";
+import {createNavigation} from "../navigation/index";
 import {ObservableValue} from "../../observable/value/ObservableValue";
-=======
-import {createNavigation} from "../navigation/index";
-import {ObservableValue} from "../../observable/ObservableValue";
->>>>>>> d7a87149
 
 export function tests() { 
     class RoomVMMock {
