--- conflicted
+++ resolved
@@ -186,11 +186,7 @@
 }
 
 import {createNavigation} from "../navigation/index";
-<<<<<<< HEAD
-import {ObservableValue} from "../../observable/value/ObservableValue";
-=======
 import {ObservableValue} from "../../observable/value";
->>>>>>> 8c74e54f
 
 export function tests() { 
     class RoomVMMock {
