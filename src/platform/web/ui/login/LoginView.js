/*
Copyright 2020 Bruno Windels <bruno@windels.cloud>

Licensed under the Apache License, Version 2.0 (the "License");
you may not use this file except in compliance with the License.
You may obtain a copy of the License at

    http://www.apache.org/licenses/LICENSE-2.0

Unless required by applicable law or agreed to in writing, software
distributed under the License is distributed on an "AS IS" BASIS,
WITHOUT WARRANTIES OR CONDITIONS OF ANY KIND, either express or implied.
See the License for the specific language governing permissions and
limitations under the License.
*/

import {TemplateView} from "../general/TemplateView.js";
import {hydrogenGithubLink} from "./common.js";
import {SessionLoadStatusView} from "./SessionLoadStatusView.js";

export class LoginView extends TemplateView {
    render(t, vm) {
        const disabled = vm => !!vm.isBusy;
        const username = t.input({
            id: "username",
            type: "text",
            placeholder: vm.i18n`Username`,
            disabled
        });
        const password = t.input({
            id: "password",
            type: "password",
            placeholder: vm.i18n`Password`,
            disabled
        });
        const homeserver = t.input({
            id: "homeserver",
            type: "url",
            placeholder: vm.i18n`Your matrix homeserver`,
            value: vm.defaultHomeServer,
            disabled
        });

        return t.div({ className: "PreSessionScreen" }, [
            t.div({ className: "logo" }),
            t.div({ className: "LoginView form" }, [
                t.h1([vm.i18n`Sign In`]),
<<<<<<< HEAD
                t.if(
                    (vm) => vm.error,
                    t.createTemplate((t) =>
                        t.div({ className: "error" }, (vm) => vm.error)
                    )
                ),
                t.form(
                    {
                        onSubmit: (evnt) => {
                            evnt.preventDefault();
                            vm.login(
                                username.value,
                                password.value,
                                homeserver.value
                            );
                        },
                    },
                    [
                        t.div({ className: "form-row" }, [
                            t.label({ for: "username" }, vm.i18n`Username`),
                            username,
                        ]),
                        t.div({ className: "form-row" }, [
                            t.label({ for: "password" }, vm.i18n`Password`),
                            password,
                        ]),
                        t.div({ className: "form-row" }, [
                            t.label({ for: "homeserver" }, vm.i18n`Homeserver`),
                            homeserver,
                        ]),
                        t.mapView(
                            (vm) => vm.loadViewModel,
                            (loadViewModel) =>
                                loadViewModel
                                    ? new SessionLoadStatusView(loadViewModel)
                                    : null
                        ),
                        t.div({ className: "button-row" }, [
                            t.a(
                                {
                                    className: "button-action secondary",
                                    href: vm.cancelUrl,
                                },
                                [vm.i18n`Go Back`]
                            ),
                            t.button(
                                {
                                    className: "button-action primary",
                                    type: "submit",
                                },
                                vm.i18n`Log In`
                            ),
                        ]),
                        t.div({ className: "sso-container" }, [
                            t.div({
                                className: "sso-btn facebook",
                            }),
                            t.div({
                                className: "sso-btn apple",
                            }),
                            t.div({
                                className: "sso-btn github",
                            }),
                            t.div({
                                className: "sso-btn gitlab",
                            }),
                            t.div({
                                className: "sso-btn google",
                            }),
                        ]),
                    ]
                ),
=======
                t.if(vm => vm.error, t => t.div({className: "error"}, vm => vm.error)),
                t.form({
                    onSubmit: evnt => {
                        evnt.preventDefault();
                        vm.login(username.value, password.value, homeserver.value);
                    }
                }, [
                    t.div({className: "form-row"}, [t.label({for: "username"}, vm.i18n`Username`), username]),
                    t.div({className: "form-row"}, [t.label({for: "password"}, vm.i18n`Password`), password]),
                    t.div({className: "form-row"}, [t.label({for: "homeserver"}, vm.i18n`Homeserver`), homeserver]),
                    t.mapView(vm => vm.loadViewModel, loadViewModel => loadViewModel ? new SessionLoadStatusView(loadViewModel) : null),
                    t.div({className: "button-row"}, [
                        t.a({
                            className: "button-action secondary",
                            href: vm.cancelUrl
                        }, [vm.i18n`Go Back`]),
                        t.button({
                            className: "button-action primary",
                            type: "submit"
                        }, vm.i18n`Log In`),
                    ]),
                ]),
>>>>>>> 5a4afc8f
                // use t.mapView rather than t.if to create a new view when the view model changes too
                t.p(hydrogenGithubLink(t)),
            ]),
        ]);
    }
}
<|MERGE_RESOLUTION|>--- conflicted
+++ resolved
@@ -45,7 +45,6 @@
             t.div({ className: "logo" }),
             t.div({ className: "LoginView form" }, [
                 t.h1([vm.i18n`Sign In`]),
-<<<<<<< HEAD
                 t.if(
                     (vm) => vm.error,
                     t.createTemplate((t) =>
@@ -118,30 +117,7 @@
                         ]),
                     ]
                 ),
-=======
-                t.if(vm => vm.error, t => t.div({className: "error"}, vm => vm.error)),
-                t.form({
-                    onSubmit: evnt => {
-                        evnt.preventDefault();
-                        vm.login(username.value, password.value, homeserver.value);
-                    }
-                }, [
-                    t.div({className: "form-row"}, [t.label({for: "username"}, vm.i18n`Username`), username]),
-                    t.div({className: "form-row"}, [t.label({for: "password"}, vm.i18n`Password`), password]),
-                    t.div({className: "form-row"}, [t.label({for: "homeserver"}, vm.i18n`Homeserver`), homeserver]),
-                    t.mapView(vm => vm.loadViewModel, loadViewModel => loadViewModel ? new SessionLoadStatusView(loadViewModel) : null),
-                    t.div({className: "button-row"}, [
-                        t.a({
-                            className: "button-action secondary",
-                            href: vm.cancelUrl
-                        }, [vm.i18n`Go Back`]),
-                        t.button({
-                            className: "button-action primary",
-                            type: "submit"
-                        }, vm.i18n`Log In`),
-                    ]),
-                ]),
->>>>>>> 5a4afc8f
+
                 // use t.mapView rather than t.if to create a new view when the view model changes too
                 t.p(hydrogenGithubLink(t)),
             ]),
