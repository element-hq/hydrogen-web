/*
Copyright 2020 Bruno Windels <bruno@windels.cloud>

Licensed under the Apache License, Version 2.0 (the "License");
you may not use this file except in compliance with the License.
You may obtain a copy of the License at

    http://www.apache.org/licenses/LICENSE-2.0

Unless required by applicable law or agreed to in writing, software
distributed under the License is distributed on an "AS IS" BASIS,
WITHOUT WARRANTIES OR CONDITIONS OF ANY KIND, either express or implied.
See the License for the specific language governing permissions and
limitations under the License.
*/

import {TemplateView} from "../general/TemplateView";
import {hydrogenGithubLink} from "./common.js";
import {PasswordLoginView} from "./PasswordLoginView.js";
import {CompleteSSOView} from "./CompleteSSOView.js";
import {SessionLoadStatusView} from "./SessionLoadStatusView.js";
import {spinner} from "../common.js";

export class LoginView extends TemplateView {
    render(t, vm) {
        const disabled = vm => vm.isBusy;

        return t.div({className: "PreSessionScreen"}, [
            t.button({
                className: "button-utility LoginView_back",
                onClick: () => vm.goBack(),
                disabled
            }),
            t.div({className: "logo"}),
            t.h1([vm.i18n`Sign In`]),
            t.mapView(vm => vm.completeSSOLoginViewModel, vm => vm ? new CompleteSSOView(vm) : null),
            t.if(vm => vm.showHomeserver, (t, vm) => t.div({ className: "LoginView_sso form-row text" },
                [
                    t.label({for: "homeserver"}, vm.i18n`Homeserver`),
                    t.input({
                        id: "homeserver",
                        type: "text",
                        placeholder: vm.i18n`Your matrix homeserver`,
                        value: vm.homeserver,
                        disabled,
                        onInput: event => vm.setHomeserver(event.target.value),
                        onChange: () => vm.queryHomeserver(),
                    }),
                    t.p({className: {
                        LoginView_forwardInfo: true,
                        hidden: vm => !vm.resolvedHomeserver
                    }}, vm => vm.i18n`You will connect to ${vm.resolvedHomeserver}.`),
                    t.if(vm => vm.errorMessage, (t, vm) => t.p({className: "error"}, vm.i18n(vm.errorMessage))),
                ]
            )),
            t.if(vm => vm.isFetchingLoginOptions, t => t.div({className: "LoginView_query-spinner"}, [spinner(t), t.p("Fetching available login options...")])),
            t.mapView(vm => vm.passwordLoginViewModel, vm => vm ? new PasswordLoginView(vm): null),
            t.if(vm => vm.passwordLoginViewModel && vm.startSSOLoginViewModel, t => t.p({className: "LoginView_separator"}, vm.i18n`or`)),
            t.mapView(vm => vm.startSSOLoginViewModel, vm => vm ? new StartSSOLoginView(vm) : null),
            t.mapView(vm => vm.startOIDCLoginViewModel, vm => vm ? new StartOIDCLoginView(vm) : null),
<<<<<<< HEAD
=======
            t.if(vm => vm.startOIDCLoginViewModel && vm.startOIDCGuestLoginViewModel, t => t.p({className: "LoginView_separator"}, vm.i18n`or`)),
            t.mapView(vm => vm.startOIDCGuestLoginViewModel, vm => vm ? new StartOIDCGuestLoginView(vm) : null),
>>>>>>> bde85c9c
            t.mapView(vm => vm.loadViewModel, loadViewModel => loadViewModel ? new SessionLoadStatusView(loadViewModel) : null),
            // use t.mapView rather than t.if to create a new view when the view model changes too
            t.p(hydrogenGithubLink(t))
        ]);
    }
}

class StartSSOLoginView extends TemplateView {
    render(t, vm) {
        return t.div({ className: "StartSSOLoginView" },
            t.button({
                className: "StartSSOLoginView_button button-action secondary",
                type: "button",
                onClick: () => vm.startSSOLogin(),
                disabled: vm => vm.isBusy
            }, vm.i18n`Log in with SSO`)
        );
    }
}

class StartOIDCLoginView extends TemplateView {
    render(t, vm) {
        return t.div({ className: "StartOIDCLoginView" },
            t.a({
                className: "StartOIDCLoginView_button button-action primary",
                type: "button",
                onClick: () => vm.startOIDCLogin(),
                disabled: vm => vm.isBusy
            }, vm.i18n`Continue`)
        );
    }
<<<<<<< HEAD
=======
}

class StartOIDCGuestLoginView extends TemplateView {
    render(t, vm) {
        return t.div({ className: "StartOIDCGuestLoginView" },
            t.a({
                className: "StartOIDCGuestLoginView_button button-action primary",
                type: "button",
                onClick: () => vm.startOIDCLogin(),
                disabled: vm => vm.isBusy
            }, vm.i18n`Continue as Guest`)
        );
    }
>>>>>>> bde85c9c
}<|MERGE_RESOLUTION|>--- conflicted
+++ resolved
@@ -58,11 +58,8 @@
             t.if(vm => vm.passwordLoginViewModel && vm.startSSOLoginViewModel, t => t.p({className: "LoginView_separator"}, vm.i18n`or`)),
             t.mapView(vm => vm.startSSOLoginViewModel, vm => vm ? new StartSSOLoginView(vm) : null),
             t.mapView(vm => vm.startOIDCLoginViewModel, vm => vm ? new StartOIDCLoginView(vm) : null),
-<<<<<<< HEAD
-=======
             t.if(vm => vm.startOIDCLoginViewModel && vm.startOIDCGuestLoginViewModel, t => t.p({className: "LoginView_separator"}, vm.i18n`or`)),
             t.mapView(vm => vm.startOIDCGuestLoginViewModel, vm => vm ? new StartOIDCGuestLoginView(vm) : null),
->>>>>>> bde85c9c
             t.mapView(vm => vm.loadViewModel, loadViewModel => loadViewModel ? new SessionLoadStatusView(loadViewModel) : null),
             // use t.mapView rather than t.if to create a new view when the view model changes too
             t.p(hydrogenGithubLink(t))
@@ -94,8 +91,6 @@
             }, vm.i18n`Continue`)
         );
     }
-<<<<<<< HEAD
-=======
 }
 
 class StartOIDCGuestLoginView extends TemplateView {
@@ -109,5 +104,4 @@
             }, vm.i18n`Continue as Guest`)
         );
     }
->>>>>>> bde85c9c
 }