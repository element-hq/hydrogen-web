/*
Copyright 2020 Bruno Windels <bruno@windels.cloud>
Copyright 2020 The Matrix.org Foundation C.I.C.

Licensed under the Apache License, Version 2.0 (the "License");
you may not use this file except in compliance with the License.
You may obtain a copy of the License at

    http://www.apache.org/licenses/LICENSE-2.0

Unless required by applicable law or agreed to in writing, software
distributed under the License is distributed on an "AS IS" BASIS,
WITHOUT WARRANTIES OR CONDITIONS OF ANY KIND, either express or implied.
See the License for the specific language governing permissions and
limitations under the License.
*/

import {TemplateView} from "../../general/TemplateView";    
import {Popup} from "../../general/Popup.js";
import {Menu} from "../../general/Menu.js";
import {TimelineView} from "./TimelineView";
import {TimelineLoadingView} from "./TimelineLoadingView.js";
import {MessageComposer} from "./MessageComposer.js";
import {DisabledComposerView} from "./DisabledComposerView.js";
import {AvatarView} from "../../AvatarView.js";
import {CallView} from "./CallView";
import { ErrorView } from "../../general/ErrorView";

export class RoomView extends TemplateView {
    constructor(vm, viewClassForTile) {
        super(vm);
        this._viewClassForTile = viewClassForTile;
        this._optionsPopup = null;
    }

    render(t, vm) {
        return t.main({className: "RoomView middle"}, [
            t.div({className: "RoomHeader middle-header"}, [
                t.a({className: "button-utility close-middle", href: vm.closeUrl, title: vm.i18n`Close room`}),
                t.view(new AvatarView(vm, 32)),
                t.div({className: "room-description"}, [
                    t.h2(vm => vm.name),
                ]),
                t.button({
                    className: "button-utility room-options",
                    "aria-label":vm.i18n`Room options`,
                    onClick: evt => this._toggleOptionsMenu(evt)
                })
            ]),
            t.div({className: "RoomView_body"}, [
<<<<<<< HEAD
                t.div({className: "RoomView_error"}, [
                    t.if(vm => vm.error, t => t.div( 
                        [
                            t.p({}, vm => vm.error),
                            t.button({ className: "RoomView_error_closerButton", onClick: evt => vm.dismissError(evt) })
                        ])
                )]),
=======
                t.if(vm => vm.errorViewModel, t => t.div({className: "RoomView_error"}, t.view(new ErrorView(vm.errorViewModel)))),
>>>>>>> 8c74e54f
                t.mapView(vm => vm.callViewModel, callViewModel => callViewModel ? new CallView(callViewModel) : null),
                t.mapView(vm => vm.timelineViewModel, timelineViewModel => {
                    return timelineViewModel ?
                        new TimelineView(timelineViewModel, this._viewClassForTile) :
                        new TimelineLoadingView(vm);    // vm is just needed for i18n
                }),
<<<<<<< HEAD
                t.mapView(vm => vm.composerViewModel,
                    composerViewModel => {
                        switch (composerViewModel?.kind) {
                            case "composer":
                                return new MessageComposer(vm.composerViewModel, this._viewClassForTile);
                            case "disabled":
                                return new DisabledComposerView(vm.composerViewModel);
                        }
                    }),
=======
                t.mapView(vm => vm.composerViewModel, composerViewModel => {
                    switch (composerViewModel?.kind) {
                        case "composer":
                            return new MessageComposer(vm.composerViewModel, this._viewClassForTile);
                        case "disabled":
                            return new DisabledComposerView(vm.composerViewModel);
                    }
                }),
>>>>>>> 8c74e54f
            ])
        ]);
    }
    
    _toggleOptionsMenu(evt) {
        if (this._optionsPopup && this._optionsPopup.isOpen) {
            this._optionsPopup.close();
        } else {
            const vm = this.value;
            const options = [];
            options.push(Menu.option(vm.i18n`Room details`, () => vm.openDetailsPanel()));
            if (vm.features.calls) {
                options.push(Menu.option(vm.i18n`Start call`, () => vm.startCall()));
            }
            if (vm.canLeave) {
                options.push(Menu.option(vm.i18n`Leave room`, () => this._confirmToLeaveRoom()).setDestructive());
            }
            if (vm.canForget) {
                options.push(Menu.option(vm.i18n`Forget room`, () => vm.forgetRoom()).setDestructive());
            }
            if (vm.canRejoin) {
                options.push(Menu.option(vm.i18n`Rejoin room`, () => vm.rejoinRoom()));
            }
            if (!options.length) {
                return;
            }
            this._optionsPopup = new Popup(new Menu(options));
            this._optionsPopup.trackInTemplateView(this);
            this._optionsPopup.showRelativeTo(evt.target, 10);
        }
    }

    _confirmToLeaveRoom() {
        if (confirm(this.value.i18n`Are you sure you want to leave "${this.value.name}"?`)) {
            this.value.leaveRoom();
        }
    }
}<|MERGE_RESOLUTION|>--- conflicted
+++ resolved
@@ -48,34 +48,13 @@
                 })
             ]),
             t.div({className: "RoomView_body"}, [
-<<<<<<< HEAD
-                t.div({className: "RoomView_error"}, [
-                    t.if(vm => vm.error, t => t.div( 
-                        [
-                            t.p({}, vm => vm.error),
-                            t.button({ className: "RoomView_error_closerButton", onClick: evt => vm.dismissError(evt) })
-                        ])
-                )]),
-=======
                 t.if(vm => vm.errorViewModel, t => t.div({className: "RoomView_error"}, t.view(new ErrorView(vm.errorViewModel)))),
->>>>>>> 8c74e54f
                 t.mapView(vm => vm.callViewModel, callViewModel => callViewModel ? new CallView(callViewModel) : null),
                 t.mapView(vm => vm.timelineViewModel, timelineViewModel => {
                     return timelineViewModel ?
                         new TimelineView(timelineViewModel, this._viewClassForTile) :
                         new TimelineLoadingView(vm);    // vm is just needed for i18n
                 }),
-<<<<<<< HEAD
-                t.mapView(vm => vm.composerViewModel,
-                    composerViewModel => {
-                        switch (composerViewModel?.kind) {
-                            case "composer":
-                                return new MessageComposer(vm.composerViewModel, this._viewClassForTile);
-                            case "disabled":
-                                return new DisabledComposerView(vm.composerViewModel);
-                        }
-                    }),
-=======
                 t.mapView(vm => vm.composerViewModel, composerViewModel => {
                     switch (composerViewModel?.kind) {
                         case "composer":
@@ -84,7 +63,6 @@
                             return new DisabledComposerView(vm.composerViewModel);
                     }
                 }),
->>>>>>> 8c74e54f
             ])
         ]);
     }
