--- conflicted
+++ resolved
@@ -127,12 +127,8 @@
         } else if (vm.canRedact) {
             options.push(Menu.option(vm.i18n`Delete`, () => vm.redact()).setDestructive());
         }
-<<<<<<< HEAD
 
-        options.push(Menu.option(vm.i18n`Copy permalink`, () => vm.copyPermalink()));
-=======
         options.push(Menu.option(vm.i18n`Copy matrix.to permalink`, () => vm.copyPermalink()));
->>>>>>> e77727ea
         return options;
     }
 
