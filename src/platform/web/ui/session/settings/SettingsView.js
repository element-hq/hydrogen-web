--- conflicted
+++ resolved
@@ -51,16 +51,12 @@
 
         settingNodes.push(
             t.if(vm => vm.accountManagementUrl, t => {
-<<<<<<< HEAD
-                return t.p([vm.i18n`You can manage your account `, t.a({href: vm.accountManagementUrl, target: "_blank"}, vm.i18n`here`), "."]);
-=======
                 const url = new URL(vm.accountManagementUrl);
                 return t.div([
                     t.h3("Account"),
                     t.p([vm.i18n`Your account details are managed separately at `, t.code(url.hostname), "."]),
                     t.button({ onClick: () => window.open(vm.accountManagementUrl, '_blank') }, vm.i18n`Manage account`),
                 ]);
->>>>>>> bde85c9c
             }),
         );
 
