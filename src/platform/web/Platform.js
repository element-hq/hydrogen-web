--- conflicted
+++ resolved
@@ -39,13 +39,9 @@
 import {Disposables} from "../../utils/Disposables";
 import {parseHTML} from "./parsehtml.js";
 import {handleAvatarError} from "./ui/avatar";
-<<<<<<< HEAD
 import {MediaDevicesWrapper} from "./dom/MediaDevices";
 import {DOMWebRTC} from "./dom/WebRTC";
-import {ThemeLoader} from "./ThemeLoader";
-=======
 import {ThemeLoader} from "./theming/ThemeLoader";
->>>>>>> d7a87149
 
 function addScript(src) {
     return new Promise(function (resolve, reject) {
