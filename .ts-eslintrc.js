module.exports = {
    root: true,
    env: {
        "browser": true,
        "es6": true
    },
    extends: [
    //    "plugin:@typescript-eslint/recommended",
    //    "plugin:@typescript-eslint/recommended-requiring-type-checking",
    ],
    parser: '@typescript-eslint/parser',
    parserOptions: {
        "ecmaVersion": 2020,
        "sourceType": "module",
        "project": "./tsconfig.json"
    },
    plugins: [
        '@typescript-eslint',
    ],
    rules: {
        "@typescript-eslint/no-floating-promises": 2,
        "@typescript-eslint/no-misused-promises": 2,
        "no-unused-vars": "off",
        "@typescript-eslint/no-unused-vars": ["warn"],
        "no-undef": "off",
        "semi": ["error", "always"],
<<<<<<< HEAD
=======
        "@typescript-eslint/explicit-function-return-type": ["error"]
>>>>>>> b9ed70e4
    }
};<|MERGE_RESOLUTION|>--- conflicted
+++ resolved
@@ -24,9 +24,6 @@
         "@typescript-eslint/no-unused-vars": ["warn"],
         "no-undef": "off",
         "semi": ["error", "always"],
-<<<<<<< HEAD
-=======
-        "@typescript-eslint/explicit-function-return-type": ["error"]
->>>>>>> b9ed70e4
+        "@typescript-eslint/explicit-function-return-type": ["warn"]
     }
 };