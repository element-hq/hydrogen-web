{
    "name": "@thirdroom/hydrogen-view-sdk",
    "description": "Embeddable matrix client library, including view components",
<<<<<<< HEAD
    "version": "0.0.29",
=======
    "version": "0.1.1",
>>>>>>> 8c74e54f
    "main": "./lib-build/hydrogen.cjs.js",
    "exports": {
        ".": {
            "import": "./lib-build/hydrogen.es.js",
            "require": "./lib-build/hydrogen.cjs.js"
        },
        "./paths/vite": "./paths/vite.js",
        "./style.css": "./asset-build/assets/theme-element-light.css",
        "./theme-element-light.css": "./asset-build/assets/theme-element-light.css",
        "./theme-element-dark.css": "./asset-build/assets/theme-element-dark.css",
        "./main.js": "./asset-build/assets/main.js",
        "./download-sandbox.html": "./asset-build/assets/download-sandbox.html",
        "./assets/*": "./asset-build/assets/*"
    }
}<|MERGE_RESOLUTION|>--- conflicted
+++ resolved
@@ -1,11 +1,7 @@
 {
     "name": "@thirdroom/hydrogen-view-sdk",
     "description": "Embeddable matrix client library, including view components",
-<<<<<<< HEAD
-    "version": "0.0.29",
-=======
     "version": "0.1.1",
->>>>>>> 8c74e54f
     "main": "./lib-build/hydrogen.cjs.js",
     "exports": {
         ".": {
