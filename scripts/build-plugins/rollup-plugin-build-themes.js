--- conflicted
+++ resolved
@@ -13,9 +13,6 @@
 See the License for the specific language governing permissions and
 limitations under the License.
 */
-<<<<<<< HEAD
-const path = require('path').posix;
-=======
 // Use the path implementation native to the platform so paths from disk play
 // well with resolving against the relative location (think Windows `C:\` and
 // backslashes).
@@ -23,7 +20,6 @@
 // Use the posix (forward slash) implementation when working with `import` paths
 // to reference resources
 const posixPath = require('path').posix;
->>>>>>> 8c74e54f
 const {optimize} = require('svgo');
 
 async function readCSSSource(location) {
