--- conflicted
+++ resolved
@@ -41,19 +41,11 @@
 docker build -t hydrogen .
 ```
 
-<<<<<<< HEAD
-Or, pull the Docker image the GitHub Container Registry:
-
-```
-docker pull ghcr.io/vector-im/hydrogen
-docker tag ghcr.io/vector-im/hydrogen hydrogen
-=======
 Or, pull the docker image from GitHub Container Registry:
 
 ```
 docker pull ghcr.io/vector-im/hydrogen-web
 docker tag ghcr.io/vector-im/hydrogen-web hydrogen
->>>>>>> 8c74e54f
 ```
 
 ### Start container image
@@ -63,9 +55,6 @@
 ```
 docker run \
     --name hydrogen \
-<<<<<<< HEAD
-    --publish 8080:80 \
-=======
     --publish 8080:8080 \
     hydrogen
 ```
@@ -93,6 +82,5 @@
     "dark": "element-dark"
   }
 }' \
->>>>>>> 8c74e54f
     hydrogen
 ```