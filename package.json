{
  "name": "hydrogen-web",
<<<<<<< HEAD
  "version": "0.3.0",
=======
  "version": "0.3.8",
>>>>>>> 8c74e54f
  "description": "A javascript matrix client prototype, trying to minize RAM usage by offloading as much as possible to IndexedDB",
  "directories": {
    "doc": "doc"
  },
  "enginesStrict": {
    "node": ">=15"
  },
  "scripts": {
    "lint": "eslint --cache src/",
    "lint-ts": "eslint src/ -c .ts-eslintrc.js --ext .ts",
    "lint-ci": "eslint src/",
    "test": "impunity --entry-point src/platform/web/main.js src/platform/web/Platform.js --force-esm-dirs lib/ src/ --root-dir src/",
    "test:postcss": "impunity --entry-point  scripts/postcss/tests/css-compile-variables.test.js scripts/postcss/tests/css-url-to-variables.test.js",
    "test:sdk": "yarn build:sdk && cd ./scripts/sdk/test/ && yarn --no-lockfile && node test-sdk-in-esm-vite-build-env.js && node test-sdk-in-commonjs-env.js",
    "start": "vite --port 3000",
    "build": "vite build && ./scripts/cleanup.sh",
    "build:sdk": "./scripts/sdk/build.sh",
    "watch:sdk": "./scripts/sdk/build.sh && yarn run vite build -c vite.sdk-lib-config.js --watch",
    "test:app": "./scripts/test-app.sh"
  },
  "repository": {
    "type": "git",
    "url": "git@github.com:vector-im/hydrogen-web.git"
  },
  "author": "matrix.org",
  "license": "Apache-2.0",
  "bugs": {
    "url": "https://github.com/vector-im/hydrogen-web/issues"
  },
  "homepage": "https://github.com/vector-im/hydrogen-web/#readme",
  "devDependencies": {
    "@matrixdotorg/structured-logviewer": "^0.0.3",
    "@playwright/test": "^1.27.1",
    "@typescript-eslint/eslint-plugin": "^4.29.2",
    "@typescript-eslint/parser": "^4.29.2",
    "acorn": "^8.6.0",
    "acorn-walk": "^8.2.0",
    "aes-js": "^3.1.2",
    "bs58": "^4.0.1",
    "core-js": "^3.6.5",
    "es6-promise": "https://github.com/bwindels/es6-promise.git#bwindels/expose-flush",
    "escodegen": "^2.0.0",
    "eslint": "^7.32.0",
    "fake-indexeddb": "^3.1.2",
    "impunity": "^1.0.9",
    "mdn-polyfills": "^5.20.0",
    "merge-options": "^3.0.4",
    "node-html-parser": "^4.0.0",
    "postcss-css-variables": "^0.18.0",
    "postcss-flexbugs-fixes": "^5.0.2",
    "postcss-value-parser": "^4.2.0",
    "regenerator-runtime": "^0.13.7",
    "svgo": "^2.8.0",
    "text-encoding": "^0.7.0",
    "typescript": "^4.7.0",
    "vite": "^2.9.8",
    "xxhashjs": "^0.2.2"
  },
  "dependencies": {
    "@matrix-org/olm": "https://gitlab.matrix.org/api/v4/projects/27/packages/npm/@matrix-org/olm/-/@matrix-org/olm-3.2.8.tgz",
    "another-json": "^0.2.0",
    "base64-arraybuffer": "^0.2.0",
    "dompurify": "^2.3.0",
    "off-color": "^2.0.0"
  }
}<|MERGE_RESOLUTION|>--- conflicted
+++ resolved
@@ -1,10 +1,6 @@
 {
   "name": "hydrogen-web",
-<<<<<<< HEAD
-  "version": "0.3.0",
-=======
   "version": "0.3.8",
->>>>>>> 8c74e54f
   "description": "A javascript matrix client prototype, trying to minize RAM usage by offloading as much as possible to IndexedDB",
   "directories": {
     "doc": "doc"
