{
  "name": "hydrogen-web",
  "version": "0.3.0",
  "description": "A javascript matrix client prototype, trying to minize RAM usage by offloading as much as possible to IndexedDB",
  "directories": {
    "doc": "doc"
  },
  "enginesStrict": {
    "node": ">=15"
  },
  "scripts": {
    "lint": "eslint --cache src/",
    "lint-ts": "eslint src/ -c .ts-eslintrc.js --ext .ts",
    "lint-ci": "eslint src/",
    "test": "impunity --entry-point src/platform/web/main.js src/platform/web/Platform.js --force-esm-dirs lib/ src/ --root-dir src/",
    "test:postcss": "impunity --entry-point  scripts/postcss/tests/css-compile-variables.test.js scripts/postcss/tests/css-url-to-variables.test.js",
    "test:sdk": "yarn build:sdk && cd ./scripts/sdk/test/ && yarn --no-lockfile && node test-sdk-in-esm-vite-build-env.js && node test-sdk-in-commonjs-env.js",
    "start": "vite --port 3000",
    "build": "vite build && ./scripts/cleanup.sh",
    "build:sdk": "./scripts/sdk/build.sh",
    "watch:sdk": "./scripts/sdk/build.sh && yarn run vite build -c vite.sdk-lib-config.js --watch"
  },
  "repository": {
    "type": "git",
    "url": "git@github.com:vector-im/hydrogen-web.git"
  },
  "author": "matrix.org",
  "license": "Apache-2.0",
  "bugs": {
    "url": "https://github.com/vector-im/hydrogen-web/issues"
  },
  "homepage": "https://github.com/vector-im/hydrogen-web/#readme",
  "devDependencies": {
    "@matrixdotorg/structured-logviewer": "^0.0.1",
    "@typescript-eslint/eslint-plugin": "^4.29.2",
    "@typescript-eslint/parser": "^4.29.2",
    "acorn": "^8.6.0",
    "acorn-walk": "^8.2.0",
    "aes-js": "^3.1.2",
    "bs58": "^4.0.1",
    "core-js": "^3.6.5",
    "es6-promise": "https://github.com/bwindels/es6-promise.git#bwindels/expose-flush",
    "escodegen": "^2.0.0",
    "eslint": "^7.32.0",
    "fake-indexeddb": "^3.1.2",
    "impunity": "^1.0.9",
    "mdn-polyfills": "^5.20.0",
    "merge-options": "^3.0.4",
    "node-html-parser": "^4.0.0",
    "postcss-css-variables": "^0.18.0",
    "postcss-flexbugs-fixes": "^5.0.2",
    "postcss-value-parser": "^4.2.0",
    "regenerator-runtime": "^0.13.7",
    "svgo": "^2.8.0",
    "text-encoding": "^0.7.0",
<<<<<<< HEAD
    "typescript": "^4.4",
=======
    "typescript": "^4.7.0",
>>>>>>> d7a87149
    "vite": "^2.9.8",
    "xxhashjs": "^0.2.2"
  },
  "dependencies": {
    "@matrix-org/olm": "https://gitlab.matrix.org/api/v4/projects/27/packages/npm/@matrix-org/olm/-/@matrix-org/olm-3.2.8.tgz",
    "another-json": "^0.2.0",
    "base64-arraybuffer": "^0.2.0",
    "dompurify": "^2.3.0",
    "off-color": "^2.0.0"
  }
}<|MERGE_RESOLUTION|>--- conflicted
+++ resolved
@@ -53,11 +53,7 @@
     "regenerator-runtime": "^0.13.7",
     "svgo": "^2.8.0",
     "text-encoding": "^0.7.0",
-<<<<<<< HEAD
-    "typescript": "^4.4",
-=======
     "typescript": "^4.7.0",
->>>>>>> d7a87149
     "vite": "^2.9.8",
     "xxhashjs": "^0.2.2"
   },
