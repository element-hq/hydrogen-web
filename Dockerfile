--- conflicted
+++ resolved
@@ -11,13 +11,8 @@
 RUN yarn build
 
 # Remove the default config, replace it with a symlink to somewhere that will be updated at runtime
-<<<<<<< HEAD
-RUN rm -f target/assets/config.json \
-    && ln -sf /tmp/config.json target/assets/config.json
-=======
 RUN rm -f target/config.json \
     && ln -sf /tmp/config.json target/config.json
->>>>>>> 30bb3fa5
 
 FROM --platform=${TARGETPLATFORM} docker.io/nginxinc/nginx-unprivileged:1.21-alpine
 
